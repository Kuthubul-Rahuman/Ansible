<<<<<<< HEAD
# (c) 2017, Ansible by Red Hat, Inc.
#
#
# Ansible is free software: you can redistribute it and/or modify
# it under the terms of the GNU General Public License as published by
# the Free Software Foundation, either version 3 of the License, or
# (at your option) any later version.
#
# Ansible is distributed in the hope that it will be useful,
# but WITHOUT ANY WARRANTY; without even the implied warranty of
# MERCHANTABILITY or FITNESS FOR A PARTICULAR PURPOSE.  See the
# GNU General Public License for more details.
#
# You should have received a copy of the GNU General Public License
# along with Ansible.  If not, see <http://www.gnu.org/licenses/>.
#
# ansible-vault is a script that encrypts/decrypts YAML files. See
# http://docs.ansible.com/playbooks_vault.html for more details.
=======
# Copyright: (c) 2017, Ansible Project
# GNU General Public License v3.0+ (see COPYING or https://www.gnu.org/licenses/gpl-3.0.txt)
>>>>>>> 162ca628

from __future__ import (absolute_import, division, print_function)
__metaclass__ = type

import os
import shlex
import subprocess
import sys
import yaml

from ansible.cli import CLI
from ansible.config.manager import ConfigManager, Setting, find_ini_config_file
from ansible.errors import AnsibleError, AnsibleOptionsError
from ansible.module_utils._text import to_native, to_text, to_bytes
from ansible.parsing.yaml.dumper import AnsibleDumper
from ansible.utils.color import stringc
from ansible.utils.path import unfrackpath


try:
    from __main__ import display
except ImportError:
    from ansible.utils.display import Display
    display = Display()


class ConfigCLI(CLI):
    """ Config command line class """

<<<<<<< HEAD
    VALID_ACTIONS = ("view", "dump", "list")   # TODO: edit, update, search
=======
    VALID_ACTIONS = ("view", "dump", "list")  # TODO: edit, update, search
>>>>>>> 162ca628

    def __init__(self, args, callback=None):

        self.config_file = None
        self.config = None
        super(ConfigCLI, self).__init__(args, callback)

    def parse(self):

        self.parser = CLI.base_parser(
            usage="usage: %%prog [%s] [--help] [options] [ansible.cfg]" % "|".join(self.VALID_ACTIONS),
            epilog="\nSee '%s <command> --help' for more information on a specific command.\n\n" % os.path.basename(sys.argv[0]),
            desc="View, edit, and manage ansible configuration.",
        )
        self.parser.add_option('-c', '--config', dest='config_file', help="path to configuration file, defaults to first file found in precedence.")

        self.set_action()

        # options specific to self.actions
        if self.action == "list":
            self.parser.set_usage("usage: %prog list [options] ")
        if self.action == "dump":
            self.parser.add_option('--only-changed', dest='only_changed', action='store_true',
                                   help="Only show configurations that have changed from the default")
        elif self.action == "update":
            self.parser.add_option('-s', '--setting', dest='setting', help="config setting, the section defaults to 'defaults'")
            self.parser.set_usage("usage: %prog update [options] [-c ansible.cfg] -s '[section.]setting=value'")
        elif self.action == "search":
            self.parser.set_usage("usage: %prog update [options] [-c ansible.cfg] <search term>")

        self.options, self.args = self.parser.parse_args()
        display.verbosity = self.options.verbosity

    def run(self):

        super(ConfigCLI, self).run()

        if self.options.config_file:
            self.config_file = to_bytes(unfrackpath(self.options.config_file, follow=False))
            self.config = ConfigManager(self.config_file)
        else:
            self.config = ConfigManager()
            self.config_file = to_bytes(find_ini_config_file())
        try:
            if not os.path.exists(self.config_file):
                raise AnsibleOptionsError("%s does not exist or is not accessible" % (self.config_file))
            elif not os.path.isfile(self.config_file):
                raise AnsibleOptionsError("%s is not a valid file" % (self.config_file))

            os.environ['ANSIBLE_CONFIG'] = to_native(self.config_file)
        except:
            if self.action in ['view']:
                raise
            elif self.action in ['edit', 'update']:
                display.warning("File does not exist, used empty file: %s" % self.config_file)

        self.execute()

    def execute_update(self):
        '''
        Updates a single setting in the specified ansible.cfg
        '''
        raise AnsibleError("Option not implemented yet")

        # pylint: disable=unreachable
        if self.options.setting is None:
            raise AnsibleOptionsError("update option requries a setting to update")

        (entry, value) = self.options.setting.split('=')
        if '.' in entry:
            (section, option) = entry.split('.')
        else:
            section = 'defaults'
            option = entry
        subprocess.call([
            'ansible',
            '-m', 'ini_file',
            'localhost',
            '-c', 'local',
            '-a', '"dest=%s section=%s option=%s value=%s backup=yes"' % (self.config_file, section, option, value)
        ])

    def execute_view(self):
        '''
        Displays the current config file
        '''
        try:
            with open(self.config_file, 'rb') as f:
                self.pager(to_text(f.read(), errors='surrogate_or_strict'))
        except Exception as e:
            raise AnsibleError("Failed to open config file: %s" % to_native(e))

    def execute_edit(self):
        '''
        Opens ansible.cfg in the default EDITOR
        '''
        raise AnsibleError("Option not implemented yet")

        # pylint: disable=unreachable
        try:
            editor = shlex.split(os.environ.get('EDITOR', 'vi'))
            editor.append(self.config_file)
            subprocess.call(editor)
        except Exception as e:
            raise AnsibleError("Failed to open editor: %s" % to_native(e))

    def execute_list(self):
        '''
        list all current configs reading lib/constants.py and shows env and config file setting names
        '''
        self.pager(to_text(yaml.dump(self.config.get_configuration_definitions(), Dumper=AnsibleDumper), errors='surrogate_or_strict'))

    def execute_dump(self):
        '''
        Shows the current settings, merges ansible.cfg if specified
        '''
        # FIXME: deal with plugins, not just base config
        text = []
        defaults = self.config.get_configuration_definitions().copy()
        for setting in self.config.data.get_settings():
            if setting.name in defaults:
                defaults[setting.name] = setting

        for setting in sorted(defaults):
            if isinstance(defaults[setting], Setting):
                if defaults[setting].origin == 'default':
                    color = 'green'
                else:
                    color = 'yellow'
                msg = "%s(%s) = %s" % (setting, defaults[setting].origin, defaults[setting].value)
            else:
                color = 'green'
                msg = "%s(%s) = %s" % (setting, 'default', defaults[setting].get('default'))
            if not self.options.only_changed or color == 'yellow':
                text.append(stringc(msg, color))

        self.pager(to_text('\n'.join(text), errors='surrogate_or_strict'))<|MERGE_RESOLUTION|>--- conflicted
+++ resolved
@@ -1,4 +1,3 @@
-<<<<<<< HEAD
 # (c) 2017, Ansible by Red Hat, Inc.
 #
 #
@@ -17,10 +16,9 @@
 #
 # ansible-vault is a script that encrypts/decrypts YAML files. See
 # http://docs.ansible.com/playbooks_vault.html for more details.
-=======
 # Copyright: (c) 2017, Ansible Project
 # GNU General Public License v3.0+ (see COPYING or https://www.gnu.org/licenses/gpl-3.0.txt)
->>>>>>> 162ca628
+
 
 from __future__ import (absolute_import, division, print_function)
 __metaclass__ = type
@@ -50,11 +48,9 @@
 class ConfigCLI(CLI):
     """ Config command line class """
 
-<<<<<<< HEAD
     VALID_ACTIONS = ("view", "dump", "list")   # TODO: edit, update, search
-=======
     VALID_ACTIONS = ("view", "dump", "list")  # TODO: edit, update, search
->>>>>>> 162ca628
+
 
     def __init__(self, args, callback=None):
 
