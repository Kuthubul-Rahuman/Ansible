--- conflicted
+++ resolved
@@ -70,22 +70,12 @@
 
         try:
             self.github_username = input("Github Username: ")
-<<<<<<< HEAD
-        # FIXME figure out a better exception to expect
-        except BaseException:
-=======
         except Exception:
->>>>>>> b81a74f5
             pass
 
         try:
             self.github_password = getpass.getpass("Password for %s: " % self.github_username)
-<<<<<<< HEAD
-        # FIXME figure out a better exception to expect
-        except BaseException:
-=======
         except Exception:
->>>>>>> b81a74f5
             pass
 
         if not self.github_username or not self.github_password:
