--- conflicted
+++ resolved
@@ -480,21 +480,14 @@
                     elif 'add_group' in result_item:
                         # this task added a new group (group_by module)
                         self._add_group(original_host, result_item)
-<<<<<<< HEAD
-
-=======
->>>>>>> a69d83e2
+
                     # PV
                     elif 'add_extra_var' in result_item:
                         # this task added a new 'extra var' variable
                         var = result_item['add_extra_var']
                         if var[0] not in self._variable_manager._extra_vars:
                             self._variable_manager._extra_vars[var[0]] = var[1]
-<<<<<<< HEAD
-
-=======
-                    
->>>>>>> a69d83e2
+
                     if 'ansible_facts' in result_item:
                         # if delegated fact and we are delegating facts, we need to change target host for them
                         if original_task.delegate_to is not None and original_task.delegate_facts:
