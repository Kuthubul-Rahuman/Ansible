--- conflicted
+++ resolved
@@ -37,23 +37,16 @@
 from ansible.executor import action_write_locks
 from ansible.executor.task_result import TaskResult
 from ansible.inventory.host import Host
-<<<<<<< HEAD
 from ansible.module_utils.six import iteritems, string_types
-=======
 from ansible.module_utils.six.moves import queue as Queue
 from ansible.module_utils.six import iteritems, itervalues, string_types
->>>>>>> 73e4365b
 from ansible.module_utils._text import to_text
 from ansible.module_utils.connection import Connection, ConnectionError
 from ansible.playbook.helpers import load_list_of_blocks
 from ansible.playbook.included_file import IncludedFile
 from ansible.playbook.task_include import TaskInclude
-<<<<<<< HEAD
 from ansible.playbook.role_include import IncludeRole
-from ansible.plugins.loader import action_loader, connection_loader
-=======
 from ansible.plugins.loader import action_loader, connection_loader, filter_loader, lookup_loader, module_loader, test_loader
->>>>>>> 73e4365b
 from ansible.template import Templar
 from ansible.utils.display import Display
 from ansible.utils.vars import combine_vars
@@ -64,8 +57,6 @@
 __all__ = ['StrategyBase']
 
 
-<<<<<<< HEAD
-=======
 class StrategySentinel:
     pass
 
@@ -167,7 +158,6 @@
     return inner
 
 
->>>>>>> 73e4365b
 class StrategyBase:
 
     '''
@@ -181,10 +171,10 @@
         self._workers = tqm.get_workers()
         self._variable_manager = tqm.get_variable_manager()
         self._loader = tqm.get_loader()
-<<<<<<< HEAD
+
         self._step = getattr(tqm._options, 'step', False)
         self._diff = getattr(tqm._options, 'diff', False)
-=======
+
         self._final_q = tqm._final_q
         self._step = context.CLIARGS.get('step', False)
         self._diff = context.CLIARGS.get('diff', False)
@@ -194,7 +184,6 @@
         # used to find the original task object of in-flight tasks and to store
         # the task args/vars and play context info used to queue the task.
         self._queued_task_cache = {}
->>>>>>> 73e4365b
 
         # Backwards compat: self._display isn't really needed, just import the global display and use that.
         self._display = display
@@ -206,10 +195,10 @@
         # outstanding tasks still in queue
         self._blocked_hosts = dict()
 
-<<<<<<< HEAD
+
         self._results_lock = threading.Condition(threading.Lock())
 
-=======
+
         # this dictionary is used to keep track of hosts that have
         # flushed handlers
         self._flushed_hosts = dict()
@@ -240,7 +229,7 @@
         self._final_q.put(_sentinel)
         self._results_thread.join()
 
->>>>>>> 73e4365b
+
     def run(self, iterator, play_context, result=0):
         # execute one more pass through the iterator without peeking, to
         # make sure that all of the hosts are advanced to their final task.
@@ -309,10 +298,9 @@
         # there.
 
         if task.action not in action_write_locks.action_write_locks:
-            display.debug('Creating lock for %s' % task.action)
-<<<<<<< HEAD
+ threading_plus_forking
             action_write_locks.action_write_locks[task.action] = threading.Lock()
-=======
+
             action_write_locks.action_write_locks[task.action] = Lock()
 
         # and then queue the new task
@@ -347,7 +335,7 @@
                     break
                 elif self._cur_worker == starting_worker:
                     time.sleep(0.0001)
->>>>>>> 73e4365b
+
 
         if self._tqm.put_job((host, task, play_context, task_vars)):
             self._pending_results += 1
