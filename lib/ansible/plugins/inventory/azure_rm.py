# Copyright (c) 2018 Ansible Project
# GNU General Public License v3.0+ (see COPYING or https://www.gnu.org/licenses/gpl-3.0.txt)

from __future__ import (absolute_import, division, print_function)
__metaclass__ = type

DOCUMENTATION = r'''
    name: azure_rm
    plugin_type: inventory
    short_description: Azure Resource Manager inventory plugin
    extends_documentation_fragment:
      - azure
    description:
        - Query VM details from Azure Resource Manager
        - Requires a YAML configuration file whose name ends with 'azure_rm.(yml|yaml)'
        - By default, sets C(ansible_host) to the first public IP address found (preferring the primary NIC). If no
          public IPs are found, the first private IP (also preferring the primary NIC). The default may be overridden
          via C(hostvar_expressions); see examples.
    options:
        plugin:
            description: marks this as an instance of the 'azure_rm' plugin
            required: true
            choices: ['azure_rm']
        include_vm_resource_groups:
            description: A list of resource group names to search for virtual machines. '\*' will include all resource
                groups in the subscription.
            default: ['*']
        include_vmss_resource_groups:
            description: A list of resource group names to search for virtual machine scale sets (VMSSs). '\*' will
                include all resource groups in the subscription.
            default: []
        fail_on_template_errors:
            description: When false, template failures during group and filter processing are silently ignored (eg,
                if a filter or group expression refers to an undefined host variable)
            choices: [True, False]
            default: True
        keyed_groups:
            description: Creates groups based on the value of a host variable. Requires a list of dictionaries,
                defining C(key) (the source dictionary-typed variable), C(prefix) (the prefix to use for the new group
                name), and optionally C(separator) (which defaults to C(_))
        conditional_groups:
            description: A mapping of group names to Jinja2 expressions. When the mapped expression is true, the host
                is added to the named group.
        hostvar_expressions:
            description: A mapping of hostvar names to Jinja2 expressions. The value for each host is the result of the
                Jinja2 expression (which may refer to any of the host's existing variables at the time this inventory
                plugin runs).
        exclude_host_filters:
            description: Excludes hosts from the inventory with a list of Jinja2 conditional expressions. Each
                expression in the list is evaluated for each host; when the expression is true, the host is excluded
                from the inventory.
            default: []
        batch_fetch:
            description: To improve performance, results are fetched using an unsupported batch API. Disabling
                C(batch_fetch) uses a much slower serial fetch, resulting in many more round-trips. Generally only
                useful for troubleshooting.
            default: true
        default_host_filters:
            description: A default set of filters that is applied in addition to the conditions in
                C(exclude_host_filters) to exclude powered-off and not-fully-provisioned hosts. Set this to a different
                value or empty list if you need to include hosts in these states.
            default: ['powerstate != "running"', 'provisioning_state != "succeeded"']
        use_contrib_script_compatible_sanitization:
          description:
            - By default this plugin is using a general group name sanitization to create safe and usable group names for use in Ansible.
              This option allows you to override that, in efforts to allow migration from the old inventory script and
              matches the sanitization of groups when the script's ``replace_dash_in_groups`` option is set to ``False``.
              To replicate behavior of ``replace_dash_in_groups = True`` with constructed groups,
              you will need to replace hyphens with underscores via the regex_replace filter for those entries.
            - For this to work you should also turn off the TRANSFORM_INVALID_GROUP_CHARS setting,
              otherwise the core engine will just use the standard sanitization on top.
            - This is not the default as such names break certain functionality as not all characters are valid Python identifiers
              which group names end up being used as.
          type: bool
          default: False
          version_added: '2.8'
        plain_host_names:
          description:
            - By default this plugin will use globally unique host names.
              This option allows you to override that, and use the name that matches the old inventory script naming.
            - This is not the default, as these names are not truly unique, and can conflict with other hosts.
              The default behavior will add extra hashing to the end of the hostname to prevent such conflicts.
          type: bool
          default: False
          version_added: '2.8'
'''

EXAMPLES = '''
# The following host variables are always available:
# public_ipv4_addresses: all public IP addresses, with the primary IP config from the primary NIC first
# public_dns_hostnames: all public DNS hostnames, with the primary IP config from the primary NIC first
# private_ipv4_addresses: all private IP addressses, with the primary IP config from the primary NIC first
# id: the VM's Azure resource ID, eg /subscriptions/00000000-0000-0000-1111-1111aaaabb/resourceGroups/my_rg/providers/Microsoft.Compute/virtualMachines/my_vm
# location: the VM's Azure location, eg 'westus', 'eastus'
# name: the VM's resource name, eg 'myvm'
# os_profile: The VM OS properties, a dictionary, only system is currently available, eg 'os_profile.system not in ['linux']'
# powerstate: the VM's current power state, eg: 'running', 'stopped', 'deallocated'
# provisioning_state: the VM's current provisioning state, eg: 'succeeded'
# tags: dictionary of the VM's defined tag values
# resource_type: the VM's resource type, eg: 'Microsoft.Compute/virtualMachine', 'Microsoft.Compute/virtualMachineScaleSets/virtualMachines'
# vmid: the VM's internal SMBIOS ID, eg: '36bca69d-c365-4584-8c06-a62f4a1dc5d2'
# vmss: if the VM is a member of a scaleset (vmss), a dictionary including the id and name of the parent scaleset
# availability_zone: availability zone in which VM is deployed, eg '1','2','3'


# sample 'myazuresub.azure_rm.yaml'

# required for all azure_rm inventory plugin configs
plugin: azure_rm

# forces this plugin to use a CLI auth session instead of the automatic auth source selection (eg, prevents the
# presence of 'ANSIBLE_AZURE_RM_X' environment variables from overriding CLI auth)
auth_source: cli

# fetches VMs from an explicit list of resource groups instead of default all (- '*')
include_vm_resource_groups:
- myrg1
- myrg2

# fetches VMs from VMSSs in all resource groups (defaults to no VMSS fetch)
include_vmss_resource_groups:
- '*'

# places a host in the named group if the associated condition evaluates to true
conditional_groups:
  # since this will be true for every host, every host sourced from this inventory plugin config will be in the
  # group 'all_the_hosts'
  all_the_hosts: true
  # if the VM's "name" variable contains "dbserver", it will be placed in the 'db_hosts' group
  db_hosts: "'dbserver' in name"

# adds variables to each host found by this inventory plugin, whose values are the result of the associated expression
hostvar_expressions:
  my_host_var:
  # A statically-valued expression has to be both single and double-quoted, or use escaped quotes, since the outer
  # layer of quotes will be consumed by YAML. Without the second set of quotes, it interprets 'staticvalue' as a
  # variable instead of a string literal.
  some_statically_valued_var: "'staticvalue'"
  # overrides the default ansible_host value with a custom Jinja2 expression, in this case, the first DNS hostname, or
  # if none are found, the first public IP address.
  ansible_host: (public_dns_hostnames + public_ipv4_addresses) | first

# places hosts in dynamically-created groups based on a variable value.
keyed_groups:
# places each host in a group named 'tag_(tag name)_(tag value)' for each tag on a VM.
- prefix: tag
  key: tags
# places each host in a group named 'azure_loc_(location name)', depending on the VM's location
- prefix: azure_loc
  key: location
# places host in a group named 'some_tag_X' using the value of the 'sometag' tag on a VM as X, and defaulting to the
# value 'none' (eg, the group 'some_tag_none') if the 'sometag' tag is not defined for a VM.
- prefix: some_tag
  key: tags.sometag | default('none')

# excludes a host from the inventory when any of these expressions is true, can refer to any vars defined on the host
exclude_host_filters:
# excludes hosts in the eastus region
- location in ['eastus']
# excludes hosts that are powered off
- powerstate != 'running'
'''

# FUTURE: do we need a set of sane default filters, separate from the user-defineable ones?
# eg, powerstate==running, provisioning_state==succeeded


import hashlib
import json
import re
import uuid

try:
    from queue import Queue, Empty
except ImportError:
    from Queue import Queue, Empty

from collections import namedtuple
from ansible import release
from ansible.plugins.inventory import BaseInventoryPlugin, Constructable
from ansible.module_utils.six import iteritems
from ansible.module_utils.azure_rm_common import AzureRMAuth
from ansible.errors import AnsibleParserError, AnsibleError
from ansible.module_utils.parsing.convert_bool import boolean
from ansible.module_utils._text import to_native, to_bytes
from itertools import chain
from msrest import ServiceClient, Serializer, Deserializer
from msrestazure import AzureConfiguration
from msrestazure.polling.arm_polling import ARMPolling
from msrestazure.tools import parse_resource_id


class AzureRMRestConfiguration(AzureConfiguration):
    def __init__(self, credentials, subscription_id, base_url=None):

        if credentials is None:
            raise ValueError("Parameter 'credentials' must not be None.")
        if subscription_id is None:
            raise ValueError("Parameter 'subscription_id' must not be None.")
        if not base_url:
            base_url = 'https://management.azure.com'

        super(AzureRMRestConfiguration, self).__init__(base_url)

        self.add_user_agent('ansible-dynamic-inventory/{0}'.format(release.__version__))

        self.credentials = credentials
        self.subscription_id = subscription_id


UrlAction = namedtuple('UrlAction', ['url', 'api_version', 'handler', 'handler_args'])


# FUTURE: add Cacheable support once we have a sane serialization format
class InventoryModule(BaseInventoryPlugin, Constructable):

    NAME = 'azure_rm'

    def __init__(self):
        super(InventoryModule, self).__init__()

        self._serializer = Serializer()
        self._deserializer = Deserializer()
        self._hosts = []
        self._filters = None

        # FUTURE: use API profiles with defaults
        self._compute_api_version = '2017-03-30'
        self._network_api_version = '2015-06-15'

        self._default_header_parameters = {'Content-Type': 'application/json; charset=utf-8'}

        self._request_queue = Queue()

        self.azure_auth = None

        self._batch_fetch = False

    def verify_file(self, path):
        '''
            :param loader: an ansible.parsing.dataloader.DataLoader object
            :param path: the path to the inventory config file
            :return the contents of the config file
        '''
        if super(InventoryModule, self).verify_file(path):
            if re.match(r'.{0,}azure_rm\.y(a)?ml$', path):
                return True
        # display.debug("azure_rm inventory filename must end with 'azure_rm.yml' or 'azure_rm.yaml'")
        return False

    def parse(self, inventory, loader, path, cache=True):
        super(InventoryModule, self).parse(inventory, loader, path)

        self._read_config_data(path)

        if self.get_option('use_contrib_script_compatible_sanitization'):
            self._sanitize_group_name = self._legacy_script_compatible_group_sanitization

        self._batch_fetch = self.get_option('batch_fetch')

        self._legacy_hostnames = self.get_option('plain_host_names')

        self._filters = self.get_option('exclude_host_filters') + self.get_option('default_host_filters')

        try:
            self._credential_setup()
            self._get_hosts()
        except Exception:
            raise

    def _credential_setup(self):
        auth_options = dict(
            auth_source=self.get_option('auth_source'),
            profile=self.get_option('profile'),
            subscription_id=self.get_option('subscription_id'),
            client_id=self.get_option('client_id'),
            secret=self.get_option('secret'),
            tenant=self.get_option('tenant'),
            ad_user=self.get_option('ad_user'),
            password=self.get_option('password'),
            cloud_environment=self.get_option('cloud_environment'),
            cert_validation_mode=self.get_option('cert_validation_mode'),
            api_profile=self.get_option('api_profile'),
            adfs_authority_url=self.get_option('adfs_authority_url')
        )

        self.azure_auth = AzureRMAuth(**auth_options)

        self._clientconfig = AzureRMRestConfiguration(self.azure_auth.azure_credentials, self.azure_auth.subscription_id,
                                                      self.azure_auth._cloud_environment.endpoints.resource_manager)
        self._client = ServiceClient(self._clientconfig.credentials, self._clientconfig)

    def _enqueue_get(self, url, api_version, handler, handler_args=None):
        if not handler_args:
            handler_args = {}
        self._request_queue.put_nowait(UrlAction(url=url, api_version=api_version, handler=handler, handler_args=handler_args))

    def _enqueue_vm_list(self, rg='*'):
        if not rg or rg == '*':
            url = '/subscriptions/{subscriptionId}/providers/Microsoft.Compute/virtualMachines'
        else:
            url = '/subscriptions/{subscriptionId}/resourceGroups/{rg}/providers/Microsoft.Compute/virtualMachines'

        url = url.format(subscriptionId=self._clientconfig.subscription_id, rg=rg)
        self._enqueue_get(url=url, api_version=self._compute_api_version, handler=self._on_vm_page_response)

    def _enqueue_vmss_list(self, rg=None):
        if not rg or rg == '*':
            url = '/subscriptions/{subscriptionId}/providers/Microsoft.Compute/virtualMachineScaleSets'
        else:
            url = '/subscriptions/{subscriptionId}/resourceGroups/{rg}/providers/Microsoft.Compute/virtualMachineScaleSets'

        url = url.format(subscriptionId=self._clientconfig.subscription_id, rg=rg)
        self._enqueue_get(url=url, api_version=self._compute_api_version, handler=self._on_vmss_page_response)

    def _get_hosts(self):
        for vm_rg in self.get_option('include_vm_resource_groups'):
            self._enqueue_vm_list(vm_rg)

        for vmss_rg in self.get_option('include_vmss_resource_groups'):
            self._enqueue_vmss_list(vmss_rg)

        if self._batch_fetch:
            self._process_queue_batch()
        else:
            self._process_queue_serial()

        constructable_config_strict = boolean(self.get_option('fail_on_template_errors'))
        constructable_config_compose = self.get_option('hostvar_expressions')
        constructable_config_groups = self.get_option('conditional_groups')
        constructable_config_keyed_groups = self.get_option('keyed_groups')

        for h in self._hosts:
            inventory_hostname = self._get_hostname(h)
            if self._filter_host(inventory_hostname, h.hostvars):
                continue
            self.inventory.add_host(inventory_hostname)
            # FUTURE: configurable default IP list? can already do this via hostvar_expressions
            self.inventory.set_variable(inventory_hostname, "ansible_host",
                                        next(chain(h.hostvars['public_ipv4_addresses'], h.hostvars['private_ipv4_addresses']), None))
            for k, v in iteritems(h.hostvars):
                # FUTURE: configurable hostvar prefix? Makes docs harder...
                self.inventory.set_variable(inventory_hostname, k, v)

            # constructable delegation
            self._set_composite_vars(constructable_config_compose, h.hostvars, inventory_hostname, strict=constructable_config_strict)
            self._add_host_to_composed_groups(constructable_config_groups, h.hostvars, inventory_hostname, strict=constructable_config_strict)
            self._add_host_to_keyed_groups(constructable_config_keyed_groups, h.hostvars, inventory_hostname, strict=constructable_config_strict)

    # FUTURE: fix underlying inventory stuff to allow us to quickly access known groupvars from reconciled host
    def _filter_host(self, inventory_hostname, hostvars):
        self.templar.available_variables = hostvars

        for condition in self._filters:
            # FUTURE: should warn/fail if conditional doesn't return True or False
            conditional = "{{% if {0} %}} True {{% else %}} False {{% endif %}}".format(condition)
            try:
                if boolean(self.templar.template(conditional)):
                    return True
            except Exception as e:
                if boolean(self.get_option('fail_on_template_errors')):
                    raise AnsibleParserError("Error evaluating filter condition '{0}' for host {1}: {2}".format(condition, inventory_hostname, to_native(e)))
                continue

        return False

    def _get_hostname(self, host):
        # FUTURE: configurable hostname sources
        return host.default_inventory_hostname

    def _process_queue_serial(self):
        try:
            while True:
                item = self._request_queue.get_nowait()
                resp = self.send_request(item.url, item.api_version)
                item.handler(resp, **item.handler_args)
        except Empty:
            pass

    def _on_vm_page_response(self, response, vmss=None):
        next_link = response.get('nextLink')

        if next_link:
            self._enqueue_get(url=next_link, api_version=self._compute_api_version, handler=self._on_vm_page_response)

        if 'value' in response:
            for h in response['value']:
                # FUTURE: add direct VM filtering by tag here (performance optimization)?
                self._hosts.append(AzureHost(h, self, vmss=vmss, legacy_name=self._legacy_hostnames))

    def _on_vmss_page_response(self, response):
        next_link = response.get('nextLink')

        if next_link:
            self._enqueue_get(url=next_link, api_version=self._compute_api_version, handler=self._on_vmss_page_response)

        # FUTURE: add direct VMSS filtering by tag here (performance optimization)?
        for vmss in response['value']:
            url = '{0}/virtualMachines'.format(vmss['id'])
            # VMSS instances look close enough to regular VMs that we can share the handler impl...
            self._enqueue_get(url=url, api_version=self._compute_api_version, handler=self._on_vm_page_response, handler_args=dict(vmss=vmss))

    # use the undocumented /batch endpoint to bulk-send up to 500 requests in a single round-trip
    #
    def _process_queue_batch(self):
        while True:
            batch_requests = []
            batch_item_index = 0
            batch_response_handlers = dict()
            try:
                while batch_item_index < 100:
                    item = self._request_queue.get_nowait()

                    name = str(uuid.uuid4())
                    query_parameters = {'api-version': item.api_version}
                    req = self._client.get(item.url, query_parameters)
                    batch_requests.append(dict(httpMethod="GET", url=req.url, name=name))
                    batch_response_handlers[name] = item
                    batch_item_index += 1
            except Empty:
                pass

            if not batch_requests:
                break

            batch_resp = self._send_batch(batch_requests)

            key_name = None
            if 'responses' in batch_resp:
                key_name = 'responses'
            elif 'value' in batch_resp:
                key_name = 'value'
            else:
                raise AnsibleError("didn't find expected key responses/value in batch response")

            for idx, r in enumerate(batch_resp[key_name]):
                status_code = r.get('httpStatusCode')
                returned_name = r['name']
                result = batch_response_handlers[returned_name]
                if status_code != 200:
                    # FUTURE: error-tolerant operation mode (eg, permissions)
                    raise AnsibleError("a batched request failed with status code {0}, url {1}".format(status_code, result.url))
                # FUTURE: store/handle errors from individual handlers
                result.handler(r['content'], **result.handler_args)

    def _send_batch(self, batched_requests):
        url = '/batch'
        query_parameters = {'api-version': '2015-11-01'}

        body_obj = dict(requests=batched_requests)

        body_content = self._serializer.body(body_obj, 'object')

        header = {'x-ms-client-request-id': str(uuid.uuid4())}
        header.update(self._default_header_parameters)

        request = self._client.post(url, query_parameters)
        initial_response = self._client.send(request, header, body_content)

        # FUTURE: configurable timeout?
        poller = ARMPolling(timeout=2)
        poller.initialize(client=self._client,
                          initial_response=initial_response,
                          deserialization_callback=lambda r: self._deserializer('object', r))

        poller.run()

        return poller.resource()

    def send_request(self, url, api_version):
        query_parameters = {'api-version': api_version}
        req = self._client.get(url, query_parameters)
        resp = self._client.send(req, self._default_header_parameters, stream=False)

        resp.raise_for_status()
        content = resp.content

        return json.loads(content)

    @staticmethod
    def _legacy_script_compatible_group_sanitization(name):

        # note that while this mirrors what the script used to do, it has many issues with unicode and usability in python
        regex = re.compile(r"[^A-Za-z0-9\_\-]")

        return regex.sub('_', name)

# VM list (all, N resource groups): VM -> InstanceView, N NICs, N PublicIPAddress)
# VMSS VMs (all SS, N specific SS, N resource groups?): SS -> VM -> InstanceView, N NICs, N PublicIPAddress)


class AzureHost(object):
    _powerstate_regex = re.compile('^PowerState/(?P<powerstate>.+)$')

    def __init__(self, vm_model, inventory_client, vmss=None, legacy_name=False):
        self._inventory_client = inventory_client
        self._vm_model = vm_model
        self._vmss = vmss

        self._instanceview = None

        self._powerstate = "unknown"
        self.nics = []

        if legacy_name:
            self.default_inventory_hostname = vm_model['name']
        else:
            # Azure often doesn't provide a globally-unique filename, so use resource name + a chunk of ID hash
            self.default_inventory_hostname = '{0}_{1}'.format(vm_model['name'], hashlib.sha1(to_bytes(vm_model['id'])).hexdigest()[0:4])

        self._hostvars = {}

        inventory_client._enqueue_get(url="{0}/instanceView".format(vm_model['id']),
                                      api_version=self._inventory_client._compute_api_version,
                                      handler=self._on_instanceview_response)

        nic_refs = vm_model['properties']['networkProfile']['networkInterfaces']
        for nic in nic_refs:
            # single-nic instances don't set primary, so figure it out...
            is_primary = nic.get('properties', {}).get('primary', len(nic_refs) == 1)
            inventory_client._enqueue_get(url=nic['id'], api_version=self._inventory_client._network_api_version,
                                          handler=self._on_nic_response,
                                          handler_args=dict(is_primary=is_primary))

    @property
    def hostvars(self):
        if self._hostvars != {}:
            return self._hostvars

<<<<<<< HEAD
        av_zone = None
        if 'zones' in self._vm_model:
            av_zone = self._vm_model['zones']
=======
        system = "unknown"
        if 'osProfile' in self._vm_model['properties']:
            if 'linuxConfiguration' in self._vm_model['properties']['osProfile']:
                system = 'linux'
            if 'windowsConfiguration' in self._vm_model['properties']['osProfile']:
                system = 'windows'
>>>>>>> ca6b9c46

        new_hostvars = dict(
            public_ipv4_addresses=[],
            public_dns_hostnames=[],
            private_ipv4_addresses=[],
            id=self._vm_model['id'],
            location=self._vm_model['location'],
            name=self._vm_model['name'],
            availability_zone=av_zone,
            powerstate=self._powerstate,
            provisioning_state=self._vm_model['properties']['provisioningState'].lower(),
            tags=self._vm_model.get('tags', {}),
            resource_type=self._vm_model.get('type', "unknown"),
            vmid=self._vm_model['properties']['vmId'],
            os_profile=dict(
                system=system,
            ),
            vmss=dict(
                id=self._vmss['id'],
                name=self._vmss['name'],
            ) if self._vmss else {},
            virtual_machine_size=self._vm_model['properties']['hardwareProfile']['vmSize'] if self._vm_model['properties'].get('hardwareProfile') else None,
            plan=self._vm_model['properties']['plan']['name'] if self._vm_model['properties'].get('plan') else None,
            resource_group=parse_resource_id(self._vm_model['id']).get('resource_group').lower()
        )

        # set nic-related values from the primary NIC first
        for nic in sorted(self.nics, key=lambda n: n.is_primary, reverse=True):
            # and from the primary IP config per NIC first
            for ipc in sorted(nic._nic_model['properties']['ipConfigurations'], key=lambda i: i['properties']['primary'], reverse=True):
                private_ip = ipc['properties'].get('privateIPAddress')
                if private_ip:
                    new_hostvars['private_ipv4_addresses'].append(private_ip)
                pip_id = ipc['properties'].get('publicIPAddress', {}).get('id')
                if pip_id:
                    new_hostvars['public_ip_id'] = pip_id

                    pip = nic.public_ips[pip_id]
                    new_hostvars['public_ip_name'] = pip._pip_model['name']
                    new_hostvars['public_ipv4_addresses'].append(pip._pip_model['properties'].get('ipAddress', None))
                    pip_fqdn = pip._pip_model['properties'].get('dnsSettings', {}).get('fqdn')
                    if pip_fqdn:
                        new_hostvars['public_dns_hostnames'].append(pip_fqdn)

            new_hostvars['mac_address'] = nic._nic_model['properties'].get('macAddress')
            new_hostvars['network_interface'] = nic._nic_model['name']
            new_hostvars['network_interface_id'] = nic._nic_model['id']
            new_hostvars['security_group_id'] = nic._nic_model['properties']['networkSecurityGroup']['id'] \
                if nic._nic_model['properties'].get('networkSecurityGroup') else None
            new_hostvars['security_group'] = parse_resource_id(new_hostvars['security_group_id'])['resource_name'] \
                if nic._nic_model['properties'].get('networkSecurityGroup') else None

        # set image and os_disk
        new_hostvars['image'] = {}
        new_hostvars['os_disk'] = {}
        storageProfile = self._vm_model['properties'].get('storageProfile')
        if storageProfile:
            imageReference = storageProfile.get('imageReference')
            if imageReference:
                if imageReference.get('publisher'):
                    new_hostvars['image'] = dict(
                        sku=imageReference.get('sku'),
                        publisher=imageReference.get('publisher'),
                        version=imageReference.get('version'),
                        offer=imageReference.get('offer')
                    )
                elif imageReference.get('id'):
                    new_hostvars['image'] = dict(
                        id=imageReference.get('id')
                    )

            osDisk = storageProfile.get('osDisk')
            new_hostvars['os_disk'] = dict(
                name=osDisk.get('name'),
                operating_system_type=osDisk.get('osType').lower() if osDisk.get('osType') else None
            )

        self._hostvars = new_hostvars

        return self._hostvars

    def _on_instanceview_response(self, vm_instanceview_model):
        self._instanceview = vm_instanceview_model
        self._powerstate = next((self._powerstate_regex.match(s.get('code', '')).group('powerstate')
                                 for s in vm_instanceview_model.get('statuses', []) if self._powerstate_regex.match(s.get('code', ''))), 'unknown')

    def _on_nic_response(self, nic_model, is_primary=False):
        nic = AzureNic(nic_model=nic_model, inventory_client=self._inventory_client, is_primary=is_primary)
        self.nics.append(nic)


class AzureNic(object):
    def __init__(self, nic_model, inventory_client, is_primary=False):
        self._nic_model = nic_model
        self.is_primary = is_primary
        self._inventory_client = inventory_client

        self.public_ips = {}

        if nic_model.get('properties', {}).get('ipConfigurations'):
            for ipc in nic_model['properties']['ipConfigurations']:
                pip = ipc['properties'].get('publicIPAddress')
                if pip:
                    self._inventory_client._enqueue_get(url=pip['id'], api_version=self._inventory_client._network_api_version, handler=self._on_pip_response)

    def _on_pip_response(self, pip_model):
        self.public_ips[pip_model['id']] = AzurePip(pip_model)


class AzurePip(object):
    def __init__(self, pip_model):
        self._pip_model = pip_model<|MERGE_RESOLUTION|>--- conflicted
+++ resolved
@@ -527,18 +527,16 @@
         if self._hostvars != {}:
             return self._hostvars
 
-<<<<<<< HEAD
-        av_zone = None
-        if 'zones' in self._vm_model:
-            av_zone = self._vm_model['zones']
-=======
         system = "unknown"
         if 'osProfile' in self._vm_model['properties']:
             if 'linuxConfiguration' in self._vm_model['properties']['osProfile']:
                 system = 'linux'
             if 'windowsConfiguration' in self._vm_model['properties']['osProfile']:
                 system = 'windows'
->>>>>>> ca6b9c46
+                
+        av_zone = None
+        if 'zones' in self._vm_model:
+            av_zone = self._vm_model['zones']
 
         new_hostvars = dict(
             public_ipv4_addresses=[],
