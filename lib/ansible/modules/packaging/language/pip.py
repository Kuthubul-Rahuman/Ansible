#!/usr/bin/python
# -*- coding: utf-8 -*-

# Copyright: (c) 2012, Matt Wright <matt@nobien.net>
# GNU General Public License v3.0+ (see COPYING or https://www.gnu.org/licenses/gpl-3.0.txt)

from __future__ import absolute_import, division, print_function
__metaclass__ = type

ANSIBLE_METADATA = {'metadata_version': '1.1',
                    'status': ['preview'],
                    'supported_by': 'core'}

DOCUMENTATION = '''
---
module: pip
short_description: Manages Python library dependencies
description:
     - "Manage Python library dependencies. To use this module, one of the following keys is required: C(name)
       or C(requirements)."
version_added: "0.7"
options:
  name:
    description:
      - The name of a Python library to install or the url(bzr+,hg+,git+,svn+) of the remote package.
      - This can be a list (since 2.2) and contain version specifiers (since 2.7).
  version:
    description:
      - The version number to install of the Python library specified in the I(name) parameter.
  requirements:
    description:
      - The path to a pip requirements file, which should be local to the remote system.
        File can be specified as a relative path if using the chdir option.
  virtualenv:
    description:
      - An optional path to a I(virtualenv) directory to install into.
        It cannot be specified together with the 'executable' parameter
        (added in 2.1).
        If the virtualenv does not exist, it will be created before installing
        packages. The optional virtualenv_site_packages, virtualenv_command,
        and virtualenv_python options affect the creation of the virtualenv.
  virtualenv_site_packages:
    description:
      - Whether the virtual environment will inherit packages from the
        global site-packages directory.  Note that if this setting is
        changed on an already existing virtual environment it will not
        have any effect, the environment must be deleted and newly
        created.
    type: bool
    default: "no"
    version_added: "1.0"
  virtualenv_command:
    description:
      - The command or a pathname to the command to create the virtual
        environment with. For example C(pyvenv), C(virtualenv),
        C(virtualenv2), C(~/bin/virtualenv), C(/usr/local/bin/virtualenv).
    default: virtualenv
    version_added: "1.1"
  virtualenv_python:
    description:
      - The Python executable used for creating the virtual environment.
        For example C(python3.5), C(python2.7). When not specified, the
        Python version used to run the ansible module is used. This parameter
        should not be used when C(virtualenv_command) is using C(pyvenv) or
        the C(-m venv) module.
    version_added: "2.0"
  state:
    description:
      - The state of module
      - The 'forcereinstall' option is only available in Ansible 2.1 and above.
    choices: [ absent, forcereinstall, latest, present, downloaded]
    default: present
  extra_args:
    description:
      - Extra arguments passed to pip.
    version_added: "1.0"
  editable:
    description:
      - Pass the editable flag.
    type: bool
    default: 'no'
    version_added: "2.0"
  chdir:
    description:
      - cd into this directory before running the command
    version_added: "1.3"
  executable:
    description:
      - The explicit executable or a pathname to the executable to be used to
        run pip for a specific version of Python installed in the system. For
        example C(pip-3.3), if there are both Python 2.7 and 3.3 installations
        in the system and you want to run pip for the Python 3.3 installation.
        It cannot be specified together with the 'virtualenv' parameter (added in 2.1).
        By default, it will take the appropriate version for the python interpreter
        use by ansible, e.g. pip3 on python 3, and pip2 or pip on python 2.
    version_added: "1.3"
  umask:
    description:
      - The system umask to apply before installing the pip package. This is
        useful, for example, when installing on systems that have a very
        restrictive umask by default (e.g., "0077") and you want to pip install
        packages which are to be used by all users. Note that this requires you
        to specify desired umask mode as an octal string, (e.g., "0022").
    version_added: "2.1"
notes:
   - Please note that virtualenv (U(http://www.virtualenv.org/)) must be
     installed on the remote host if the virtualenv parameter is specified and
     the virtualenv needs to be created.
   - By default, this module will use the appropriate version of pip for the
     interpreter used by ansible (e.g. pip3 when using python 3, pip2 otherwise)
requirements:
- pip
- virtualenv
- setuptools
author:
- Matt Wright (@mattupstate)
'''

EXAMPLES = '''
# Install (Bottle) python package.
- pip:
    name: bottle

# Install (Bottle) python package on version 0.11.
- pip:
    name: bottle==0.11

# Install (bottle) python package with version specifiers
- pip:
    name: bottle>0.10,<0.20,!=0.11

# Install multi python packages with version specifiers
- pip:
    name:
      - django>1.11.0,<1.12.0
      - bottle>0.10,<0.20,!=0.11

# Install python package using a proxy - it doesn't use the standard environment variables, please use the CAPITALIZED ones below
- pip:
    name: six
  environment:
    HTTP_PROXY: '127.0.0.1:8080'
    HTTPS_PROXY: '127.0.0.1:8080'

# Install (MyApp) using one of the remote protocols (bzr+,hg+,git+,svn+). You do not have to supply '-e' option in extra_args.
- pip:
    name: svn+http://myrepo/svn/MyApp#egg=MyApp

# Install MyApp using one of the remote protocols (bzr+,hg+,git+).
- pip:
    name: git+http://myrepo/app/MyApp

# Install (MyApp) from local tarball
- pip:
    name: file:///path/to/MyApp.tar.gz

# Install (Bottle) into the specified (virtualenv), inheriting none of the globally installed modules
- pip:
    name: bottle
    virtualenv: /my_app/venv

# Install (Bottle) into the specified (virtualenv), inheriting globally installed modules
- pip:
    name: bottle
    virtualenv: /my_app/venv
    virtualenv_site_packages: yes

# Install (Bottle) into the specified (virtualenv), using Python 2.7
- pip:
    name: bottle
    virtualenv: /my_app/venv
    virtualenv_command: virtualenv-2.7

# Install (Bottle) within a user home directory.
- pip:
    name: bottle
    extra_args: --user

# Install specified python requirements.
- pip:
    requirements: /my_app/requirements.txt

# Install specified python requirements in indicated (virtualenv).
- pip:
    requirements: /my_app/requirements.txt
    virtualenv: /my_app/venv

# Install specified python requirements and custom Index URL.
- pip:
    requirements: /my_app/requirements.txt
    extra_args: -i https://example.com/pypi/simple

# Install (Bottle) for Python 3.3 specifically,using the 'pip-3.3' executable.
- pip:
    name: bottle
    executable: pip-3.3

# Install (Bottle), forcing reinstallation if it's already installed
- pip:
    name: bottle
    state: forcereinstall

# Install (Bottle) while ensuring the umask is 0022 (to ensure other users can use it)
- pip:
    name: bottle
    umask: "0022"
  become: True

# Download (Bottle) package to /my_app/pylibs
- pip:
    name: bottle
    state: downloaded
    extra_args: "-d /my_app/pylibs"

# Download packages from reqs file to a directory
- pip:
    requirements: /my_app/requirements.txt
    state: downloaded
    extra_args: "-d /my_app/pylibs"
'''

RETURN = '''
cmd:
  description: pip command used by the module
  returned: success
  type: str
  sample: pip2 install ansible six
name:
  description: list of python modules targetted by pip
  returned: success
  type: list
  sample: ['ansible', 'six']
requirements:
  description: Path to the requirements file
  returned: success, if a requirements file was provided
  type: str
  sample: "/srv/git/project/requirements.txt"
version:
  description: Version of the package specified in 'name'
  returned: success, if a name and version were provided
  type: str
  sample: "2.5.1"
virtualenv:
  description: Path to the virtualenv
  returned: success, if a virtualenv path was provided
  type: str
  sample: "/tmp/virtualenv"
'''

import os
import re
import sys
import tempfile
import operator
import shlex
import traceback
from distutils.version import LooseVersion

SETUPTOOLS_IMP_ERR = None
try:
    from pkg_resources import Requirement

    HAS_SETUPTOOLS = True
except ImportError:
    HAS_SETUPTOOLS = False
    SETUPTOOLS_IMP_ERR = traceback.format_exc()

from ansible.module_utils.basic import AnsibleModule, is_executable, missing_required_lib
from ansible.module_utils._text import to_native
from ansible.module_utils.six import PY3


#: Python one-liners to be run at the command line that will determine the
# installed version for these special libraries.  These are libraries that
# don't end up in the output of pip freeze.
_SPECIAL_PACKAGE_CHECKERS = {'setuptools': 'import setuptools; print(setuptools.__version__)',
                             'pip': 'import pkg_resources; print(pkg_resources.get_distribution("pip").version)'}

_VCS_RE = re.compile(r'(svn|git|hg|bzr)\+')

op_dict = {">=": operator.ge, "<=": operator.le, ">": operator.gt,
           "<": operator.lt, "==": operator.eq, "!=": operator.ne, "~=": operator.ge}


def _is_vcs_url(name):
    """Test whether a name is a vcs url or not."""
    return re.match(_VCS_RE, name)


def _is_package_name(name):
    """Test whether the name is a package name or a version specifier."""
    return not name.lstrip().startswith(tuple(op_dict.keys()))


def _recover_package_name(names):
    """Recover package names as list from user's raw input.

    :input: a mixed and invalid list of names or version specifiers
    :return: a list of valid package name

    eg.
    input: ['django>1.11.1', '<1.11.3', 'ipaddress', 'simpleproject>1.1.0', '<2.0.0']
    return: ['django>1.11.1,<1.11.3', 'ipaddress', 'simpleproject>1.1.0,<2.0.0']

    input: ['django>1.11.1,<1.11.3,ipaddress', 'simpleproject>1.1.0,<2.0.0']
    return: ['django>1.11.1,<1.11.3', 'ipaddress', 'simpleproject>1.1.0,<2.0.0']
    """
    # rebuild input name to a flat list so we can tolerate any combination of input
    tmp = []
    for one_line in names:
        tmp.extend(one_line.split(","))
    names = tmp

    # reconstruct the names
    name_parts = []
    package_names = []
    in_brackets = False
    for name in names:
        if _is_package_name(name) and not in_brackets:
            if name_parts:
                package_names.append(",".join(name_parts))
            name_parts = []
        if "[" in name:
            in_brackets = True
        if in_brackets and "]" in name:
            in_brackets = False
        name_parts.append(name)
    package_names.append(",".join(name_parts))
    return package_names


def _get_cmd_options(module, cmd):
    thiscmd = cmd + " --help"
    rc, stdout, stderr = module.run_command(thiscmd)
    if rc != 0:
        module.fail_json(msg="Could not get output from %s: %s" % (thiscmd, stdout + stderr))

    words = stdout.strip().split()
    cmd_options = [x for x in words if x.startswith('--')]
    return cmd_options


def _get_packages(module, pip, chdir):
    '''Return results of pip command to get packages.'''
    # Try 'pip list' command first.
    command = '%s list --format=freeze' % pip
    lang_env = {'LANG': 'C', 'LC_ALL': 'C', 'LC_MESSAGES': 'C'}
    rc, out, err = module.run_command(command, cwd=chdir, environ_update=lang_env)

    # If there was an error (pip version too old) then use 'pip freeze'.
    if rc != 0:
        command = '%s freeze' % pip
        rc, out, err = module.run_command(command, cwd=chdir)
        if rc != 0:
            _fail(module, command, out, err)

    return command, out, err


def _is_present(module, req, installed_pkgs, pkg_command):
    '''Return whether or not package is installed.'''
    for pkg in installed_pkgs:
        if '==' in pkg:
            pkg_name, pkg_version = pkg.split('==')
            pkg_name = Package.canonicalize_name(pkg_name)
        else:
            continue

        if pkg_name == req.package_name and req.is_satisfied_by(pkg_version):
            return True

    return False


def _get_pip(module, env=None, executable=None):
    # Older pip only installed under the "/usr/bin/pip" name.  Many Linux
    # distros install it there.
    # By default, we try to use pip required for the current python
    # interpreter, so people can use pip to install modules dependencies
    candidate_pip_basenames = ('pip2', 'pip')
    if PY3:
        # pip under python3 installs the "/usr/bin/pip3" name
        candidate_pip_basenames = ('pip3',)

    pip = None
    if executable is not None:
        if os.path.isabs(executable):
            pip = executable
        else:
            # If you define your own executable that executable should be the only candidate.
            # As noted in the docs, executable doesn't work with virtualenvs.
            candidate_pip_basenames = (executable,)

    if pip is None:
        if env is None:
            opt_dirs = []
            for basename in candidate_pip_basenames:
                pip = module.get_bin_path(basename, False, opt_dirs)
                if pip is not None:
                    break
            else:
                # For-else: Means that we did not break out of the loop
                # (therefore, that pip was not found)
                module.fail_json(msg='Unable to find any of %s to use.  pip'
                                     ' needs to be installed.' % ', '.join(candidate_pip_basenames))
        else:
            # If we're using a virtualenv we must use the pip from the
            # virtualenv
            venv_dir = os.path.join(env, 'bin')
            candidate_pip_basenames = (candidate_pip_basenames[0], 'pip')
            for basename in candidate_pip_basenames:
                candidate = os.path.join(venv_dir, basename)
                if os.path.exists(candidate) and is_executable(candidate):
                    pip = candidate
                    break
            else:
                # For-else: Means that we did not break out of the loop
                # (therefore, that pip was not found)
                module.fail_json(msg='Unable to find pip in the virtualenv, %s, ' % env +
                                     'under any of these names: %s. ' % (', '.join(candidate_pip_basenames)) +
                                     'Make sure pip is present in the virtualenv.')

    return pip


def _fail(module, cmd, out, err):
    msg = ''
    if out:
        msg += "stdout: %s" % (out, )
    if err:
        msg += "\n:stderr: %s" % (err, )
    module.fail_json(cmd=cmd, msg=msg)


def _get_package_info(module, package, env=None):
    """This is only needed for special packages which do not show up in pip freeze

    pip and setuptools fall into this category.

    :returns: a string containing the version number if the package is
        installed.  None if the package is not installed.
    """
    if env:
        opt_dirs = ['%s/bin' % env]
    else:
        opt_dirs = []
    python_bin = module.get_bin_path('python', False, opt_dirs)

    if python_bin is None:
        formatted_dep = None
    else:
        rc, out, err = module.run_command([python_bin, '-c', _SPECIAL_PACKAGE_CHECKERS[package]])
        if rc:
            formatted_dep = None
        else:
            formatted_dep = '%s==%s' % (package, out.strip())
    return formatted_dep


def setup_virtualenv(module, env, chdir, out, err):
    if module.check_mode:
        module.exit_json(changed=True)

    cmd = module.params['virtualenv_command']
    if os.path.basename(cmd) == cmd:
        cmd = module.get_bin_path(cmd, True)

    if module.params['virtualenv_site_packages']:
        cmd += ' --system-site-packages'
    else:
        cmd_opts = _get_cmd_options(module, cmd)
        if '--no-site-packages' in cmd_opts:
            cmd += ' --no-site-packages'

    virtualenv_python = module.params['virtualenv_python']
    # -p is a virtualenv option, not compatible with pyenv or venv
    # this if validates if the command being used is not any of them
    if not any(ex in module.params['virtualenv_command'] for ex in ('pyvenv', '-m venv')):
        if virtualenv_python:
            cmd += ' -p%s' % virtualenv_python
        elif PY3:
            # Ubuntu currently has a patch making virtualenv always
            # try to use python2.  Since Ubuntu16 works without
            # python2 installed, this is a problem.  This code mimics
            # the upstream behaviour of using the python which invoked
            # virtualenv to determine which python is used inside of
            # the virtualenv (when none are specified).
            cmd += ' -p%s' % sys.executable

    # if venv or pyvenv are used and virtualenv_python is defined, then
    # virtualenv_python is ignored, this has to be acknowledged
    elif module.params['virtualenv_python']:
        module.fail_json(
            msg='virtualenv_python should not be used when'
                ' using the venv module or pyvenv as virtualenv_command'
        )

    cmd = "%s %s" % (cmd, env)
    rc, out_venv, err_venv = module.run_command(cmd, cwd=chdir)
    out += out_venv
    err += err_venv
    if rc != 0:
        _fail(module, cmd, out, err)
    return out, err


class Package:
    """Python distribution package metadata wrapper.

    A wrapper class for Requirement, which provides
    API to parse package name, version specifier,
    test whether a package is already satisfied.
    """

    _CANONICALIZE_RE = re.compile(r'[-_.]+')

    def __init__(self, name_string, version_string=None):
        self._plain_package = False
        self.package_name = name_string
        self._requirement = None

        if version_string:
            version_string = version_string.lstrip()
            separator = '==' if version_string[0].isdigit() else ' '
            name_string = separator.join((name_string, version_string))
        try:
            self._requirement = Requirement.parse(name_string)
            # old pkg_resource will replace 'setuptools' with 'distribute' when it's already installed
            if self._requirement.project_name == "distribute" and "setuptools" in name_string:
                self.package_name = "setuptools"
                self._requirement.project_name = "setuptools"
            else:
                self.package_name = Package.canonicalize_name(self._requirement.project_name)
            self._plain_package = True
        except ValueError as e:
            pass

    @property
    def has_version_specifier(self):
        if self._plain_package:
            return bool(self._requirement.specs)
        return False

    def is_satisfied_by(self, version_to_test):
        if not self._plain_package:
            return False
        try:
            return self._requirement.specifier.contains(version_to_test)
        except AttributeError:
            # old setuptools has no specifier, do fallback
            version_to_test = LooseVersion(version_to_test)
            return all(
                op_dict[op](version_to_test, LooseVersion(ver))
                for op, ver in self._requirement.specs
            )

    @staticmethod
    def canonicalize_name(name):
        # This is taken from PEP 503.
        return Package._CANONICALIZE_RE.sub("-", name).lower()

    def __str__(self):
        if self._plain_package:
            return to_native(self._requirement)
        return self.package_name


def main():
    state_map = dict(
<<<<<<< HEAD
        present='install',
        absent='uninstall -y',
        latest='install -U',
        forcereinstall='install -U --force-reinstall',
        downloaded='download'
=======
        present=['install'],
        absent=['uninstall', '-y'],
        latest=['install', '-U'],
        forcereinstall=['install', '-U', '--force-reinstall'],
>>>>>>> b0b54de6
    )

    module = AnsibleModule(
        argument_spec=dict(
            state=dict(type='str', default='present', choices=state_map.keys()),
            name=dict(type='list'),
            version=dict(type='str'),
            requirements=dict(type='str'),
            virtualenv=dict(type='path'),
            virtualenv_site_packages=dict(type='bool', default=False),
            virtualenv_command=dict(type='path', default='virtualenv'),
            virtualenv_python=dict(type='str'),
            use_mirrors=dict(type='bool', default=True),
            extra_args=dict(type='str'),
            editable=dict(type='bool', default=False),
            chdir=dict(type='path'),
            executable=dict(type='path'),
            umask=dict(type='str'),
        ),
        required_one_of=[['name', 'requirements']],
        mutually_exclusive=[['name', 'requirements'], ['executable', 'virtualenv']],
        supports_check_mode=True,
    )

    if not HAS_SETUPTOOLS:
        module.fail_json(msg=missing_required_lib("setuptools"),
                         exception=SETUPTOOLS_IMP_ERR)

    state = module.params['state']
    name = module.params['name']
    version = module.params['version']
    requirements = module.params['requirements']
    extra_args = module.params['extra_args']
    chdir = module.params['chdir']
    umask = module.params['umask']
    env = module.params['virtualenv']

    venv_created = False
    if env and chdir:
        env = os.path.join(chdir, env)

    if umask and not isinstance(umask, int):
        try:
            umask = int(umask, 8)
        except Exception:
            module.fail_json(msg="umask must be an octal integer",
                             details=to_native(sys.exc_info()[1]))

    old_umask = None
    if umask is not None:
        old_umask = os.umask(umask)
    try:
        if state == 'latest' and version is not None:
            module.fail_json(msg='version is incompatible with state=latest')

        if chdir is None:
            # this is done to avoid permissions issues with privilege escalation and virtualenvs
            chdir = tempfile.gettempdir()

        err = ''
        out = ''

        if env:
            if not os.path.exists(os.path.join(env, 'bin', 'activate')):
                venv_created = True
                out, err = setup_virtualenv(module, env, chdir, out, err)

        pip = _get_pip(module, env, module.params['executable'])

        cmd = [pip] + state_map[state]

        # If there's a virtualenv we want things we install to be able to use other
        # installations that exist as binaries within this virtualenv. Example: we
        # install cython and then gevent -- gevent needs to use the cython binary,
        # not just a python package that will be found by calling the right python.
        # So if there's a virtualenv, we add that bin/ to the beginning of the PATH
        # in run_command by setting path_prefix here.
        path_prefix = None
        if env:
            path_prefix = "/".join(pip.split('/')[:-1])

        # Automatically apply -e option to extra_args when source is a VCS url. VCS
        # includes those beginning with svn+, git+, hg+ or bzr+
        has_vcs = False
        if name:
            for pkg in name:
                if pkg and _is_vcs_url(pkg):
                    has_vcs = True
                    break

            # convert raw input package names to Package instances
            packages = [Package(pkg) for pkg in _recover_package_name(name)]
            # check invalid combination of arguments
            if version is not None:
                if len(packages) > 1:
                    module.fail_json(
                        msg="'version' argument is ambiguous when installing multiple package distributions. "
                            "Please specify version restrictions next to each package in 'name' argument."
                    )
                if packages[0].has_version_specifier:
                    module.fail_json(
                        msg="The 'version' argument conflicts with any version specifier provided along with a package name. "
                            "Please keep the version specifier, but remove the 'version' argument."
                    )
                # if the version specifier is provided by version, append that into the package
                packages[0] = Package(to_native(packages[0]), version)

        if module.params['editable']:
            args_list = []  # used if extra_args is not used at all
            if extra_args:
                args_list = extra_args.split(' ')
            if '-e' not in args_list:
                args_list.append('-e')
                # Ok, we will reconstruct the option string
                extra_args = ' '.join(args_list)

        if extra_args:
            cmd.extend(shlex.split(extra_args))

        if name:
            cmd.extend(to_native(p) for p in packages)
        elif requirements:
            cmd.extend(['-r', requirements])
        else:
            module.exit_json(
                changed=False,
                warnings=["No valid name or requirements file found."],
            )

        if module.check_mode:
            if extra_args or requirements or state == 'latest' or not name:
                module.exit_json(changed=True)

            pkg_cmd, out_pip, err_pip = _get_packages(module, pip, chdir)

            out += out_pip
            err += err_pip

            changed = False
            if name:
                pkg_list = [p for p in out.split('\n') if not p.startswith('You are using') and not p.startswith('You should consider') and p]

                if pkg_cmd.endswith(' freeze') and ('pip' in name or 'setuptools' in name):
                    # Older versions of pip (pre-1.3) do not have pip list.
                    # pip freeze does not list setuptools or pip in its output
                    # So we need to get those via a specialcase
                    for pkg in ('setuptools', 'pip'):
                        if pkg in name:
                            formatted_dep = _get_package_info(module, pkg, env)
                            if formatted_dep is not None:
                                pkg_list.append(formatted_dep)
                                out += '%s\n' % formatted_dep

                for package in packages:
                    is_present = _is_present(module, package, pkg_list, pkg_cmd)
                    if (state == 'present' and not is_present) or (state == 'absent' and is_present):
                        changed = True
                        break
            module.exit_json(changed=changed, cmd=pkg_cmd, stdout=out, stderr=err)

        out_freeze_before = None
        if requirements or has_vcs:
            _, out_freeze_before, _ = _get_packages(module, pip, chdir)

        rc, out_pip, err_pip = module.run_command(cmd, path_prefix=path_prefix, cwd=chdir)
        out += out_pip
        err += err_pip
        if rc == 1 and state == 'absent' and \
           ('not installed' in out_pip or 'not installed' in err_pip):
            pass  # rc is 1 when attempting to uninstall non-installed package
        elif rc != 0:
            _fail(module, cmd, out, err)

        if state == 'absent':
            changed = 'Successfully uninstalled' in out_pip
        elif state == 'downloaded':
            changed = "Saved" in out_pip
        else:
            if out_freeze_before is None:
                changed = 'Successfully installed' in out_pip
            else:
                _, out_freeze_after, _ = _get_packages(module, pip, chdir)
                changed = out_freeze_before != out_freeze_after

        changed = changed or venv_created

        module.exit_json(changed=changed, cmd=cmd, name=name, version=version,
                         state=state, requirements=requirements, virtualenv=env,
                         stdout=out, stderr=err)
    finally:
        if old_umask is not None:
            os.umask(old_umask)


if __name__ == '__main__':
    main()<|MERGE_RESOLUTION|>--- conflicted
+++ resolved
@@ -567,18 +567,11 @@
 
 def main():
     state_map = dict(
-<<<<<<< HEAD
-        present='install',
-        absent='uninstall -y',
-        latest='install -U',
-        forcereinstall='install -U --force-reinstall',
-        downloaded='download'
-=======
         present=['install'],
         absent=['uninstall', '-y'],
         latest=['install', '-U'],
         forcereinstall=['install', '-U', '--force-reinstall'],
->>>>>>> b0b54de6
+        downloaded=['download']
     )
 
     module = AnsibleModule(
