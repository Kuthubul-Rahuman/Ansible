#!/usr/bin/python -tt
# -*- coding: utf-8 -*-

# Copyright: (c) 2013, Philippe Makowski
# Written by Philippe Makowski <philippem@mageia.org>
# Based on apt module written by Matthew Williams <matthew@flowroute.com>

# GNU General Public License v3.0+ (see COPYING or https://www.gnu.org/licenses/gpl-3.0.txt)

from __future__ import absolute_import, division, print_function
__metaclass__ = type

ANSIBLE_METADATA = {'metadata_version': '1.1',
                    'status': ['preview'],
                    'supported_by': 'community'}

DOCUMENTATION = '''
---
module: urpmi
short_description: Urpmi manager
description:
  - Manages packages with I(urpmi) (such as for Mageia or Mandriva)
version_added: "1.3.4"
options:
  pkg:
    description:
      - Name of package to install, upgrade or remove.
    required: yes
  state:
    description:
      - Indicates the desired package state.
    choices: [ absent, present ]
    default: present
  update_cache:
    description:
      - Update the package database first C(urpmi.update -a).
    type: bool
    default: 'no'
  no-recommends:
    description:
      - Corresponds to the C(--no-recommends) option for I(urpmi).
    type: bool
    default: 'yes'
    aliases: ['no-recommends']
  force:
    description:
      - Assume "yes" is the answer to any question urpmi has to ask.
        Corresponds to the C(--force) option for I(urpmi).
    type: bool
    default: 'yes'
  root:
    description:
      - Specifies an alternative install root, relative to which all packages will be installed.
        Corresponds to the C(--root) option for I(urpmi).
    default: /
    version_added: "2.4"
    aliases: [ installroot ]
author:
- Philippe Makowski (@pmakowski)
'''

EXAMPLES = '''
- name: Install package foo
  urpmi:
    pkg: foo
    state: present

- name: Remove package foo
  urpmi:
    pkg: foo
    state: absent

- name: Remove packages foo and bar
  urpmi:
    pkg: foo,bar
    state: absent

- name: Update the package database (urpmi.update -a -q) and install bar (bar will be the updated if a newer version exists)
- urpmi:
    name: bar
    state: present
    update_cache: yes
'''

import os
import shlex
import sys

from ansible.module_utils.basic import AnsibleModule

URPMI_PATH = '/usr/sbin/urpmi'
URPME_PATH = '/usr/sbin/urpme'


def query_package(module, name, root):
    # rpm -q returns 0 if the package is installed,
    # 1 if it is not installed
    cmd = "rpm -q %s %s" % (name, root_option(root))
    rc, stdout, stderr = module.run_command(cmd, check_rc=False)
    if rc == 0:
        return True
    else:
        return False


def query_package_provides(module, name, root):
    # rpm -q returns 0 if the package is installed,
    # 1 if it is not installed
    cmd = "rpm -q --provides %s %s" % (name, root_option(root))
    rc, stdout, stderr = module.run_command(cmd, check_rc=False)
    return rc == 0


def update_package_db(module):
    cmd = "urpmi.update -a -q"
    rc, stdout, stderr = module.run_command(cmd, check_rc=False)
    if rc != 0:
        module.fail_json(msg="could not update package db")


def remove_packages(module, packages, root):

    remove_c = 0
    # Using a for loop in case of error, we can report the package that failed
    for package in packages:
        # Query the package first, to see if we even need to remove
        if not query_package(module, package, root):
            continue

        cmd = "%s --auto %s %s" % (URPME_PATH, root_option(root), package)
        rc, stdout, stderr = module.run_command(cmd, check_rc=False)

        if rc != 0:
            module.fail_json(msg="failed to remove %s" % (package))

        remove_c += 1

    if remove_c > 0:

        module.exit_json(changed=True, msg="removed %s package(s)" % remove_c)

    module.exit_json(changed=False, msg="package(s) already absent")


def install_packages(module, pkgspec, root, force=True, no_recommends=True):

    packages = ""
    for package in pkgspec:
        if not query_package_provides(module, package, root):
            packages += "'%s' " % package

    if len(packages) != 0:
        if no_recommends:
            no_recommends_yes = '--no-recommends'
        else:
            no_recommends_yes = ''

        if force:
            force_yes = '--force'
        else:
            force_yes = ''

        cmd = ("%s --auto %s --quiet %s %s %s" % (URPMI_PATH, force_yes, no_recommends_yes, root_option(root), packages))

        rc, out, err = module.run_command(cmd)

        installed = True
<<<<<<< HEAD
<<<<<<< HEAD
=======
<<<<<<< HEAD
>>>>>>> 5fe35f47
        for packages in pkgspec:
            if not query_package_provides(module, package, root):
                installed = False
=======
        for package in pkgspec:
            if not query_package_provides(module, package):
                module.fail_json(msg="'urpmi %s' failed: %s" % (package, err))
>>>>>>> - make urpmi module compatible with other packaging modules when using a packages list
<<<<<<< HEAD
=======
=======
        for package in pkgspec:
            if not query_package_provides(module, package):
                module.fail_json(msg="'urpmi %s' failed: %s" % (package, err))
>>>>>>> db1678031bdcc215202489d70ee6071e1de31c89
>>>>>>> 5fe35f47

        if rc:
            module.fail_json(msg="'urpmi %s' failed: %s" % (packages, err))
        else:
            module.exit_json(changed=True, msg="%s present(s)" % packages)
    else:
        module.exit_json(changed=False)


def root_option(root):
    if (root):
        return "--root=%s" % (root)
    else:
        return ""


def main():
    module = AnsibleModule(
<<<<<<< HEAD
        argument_spec=dict(
            state=dict(type='str', default='installed', choices=['absent', 'installed', 'present', 'removed']),
            update_cache=dict(type='bool', default=False, aliases=['update-cache']),
            force=dict(type='bool', default=True),
            no_recommends=dict(type='bool', default=True, aliases=['no-recommends']),
            package=dict(type='str', required=True, aliases=['name', 'pkg']),
            root=dict(type='str', aliases=['installroot']),
        ),
    )
=======
        argument_spec     = dict(
            state         = dict(default='installed', choices=['installed', 'removed', 'absent', 'present']),
            update_cache  = dict(default=False, aliases=['update-cache'], type='bool'),
            force         = dict(default=True, type='bool'),
            no_recommends = dict(default=True, aliases=['no-recommends'], type='bool'),
            package       = dict(aliases=['pkg', 'name'], required=True, type='list')))

>>>>>>> - make urpmi module compatible with other packaging modules when using a packages list

    if not os.path.exists(URPMI_PATH):
        module.fail_json(msg="cannot find urpmi, looking for %s" % (URPMI_PATH))

    p = module.params

    force_yes = p['force']
    no_recommends_yes = p['no_recommends']
    root = p['root']

    if p['update_cache']:
        update_package_db(module)

    packages = p['package']

    if p['state'] in ['installed', 'present']:
        install_packages(module, packages, root, force_yes, no_recommends_yes)

    elif p['state'] in ['removed', 'absent']:
        remove_packages(module, packages, root)


if __name__ == '__main__':
    main()<|MERGE_RESOLUTION|>--- conflicted
+++ resolved
@@ -165,29 +165,12 @@
         rc, out, err = module.run_command(cmd)
 
         installed = True
-<<<<<<< HEAD
-<<<<<<< HEAD
-=======
-<<<<<<< HEAD
->>>>>>> 5fe35f47
         for packages in pkgspec:
             if not query_package_provides(module, package, root):
                 installed = False
-=======
-        for package in pkgspec:
-            if not query_package_provides(module, package):
-                module.fail_json(msg="'urpmi %s' failed: %s" % (package, err))
->>>>>>> - make urpmi module compatible with other packaging modules when using a packages list
-<<<<<<< HEAD
-=======
-=======
-        for package in pkgspec:
-            if not query_package_provides(module, package):
-                module.fail_json(msg="'urpmi %s' failed: %s" % (package, err))
->>>>>>> db1678031bdcc215202489d70ee6071e1de31c89
->>>>>>> 5fe35f47
-
-        if rc:
+
+        # urpmi always have 0 for exit code if --force is used
+        if rc or not installed:
             module.fail_json(msg="'urpmi %s' failed: %s" % (packages, err))
         else:
             module.exit_json(changed=True, msg="%s present(s)" % packages)
@@ -204,7 +187,6 @@
 
 def main():
     module = AnsibleModule(
-<<<<<<< HEAD
         argument_spec=dict(
             state=dict(type='str', default='installed', choices=['absent', 'installed', 'present', 'removed']),
             update_cache=dict(type='bool', default=False, aliases=['update-cache']),
@@ -214,15 +196,6 @@
             root=dict(type='str', aliases=['installroot']),
         ),
     )
-=======
-        argument_spec     = dict(
-            state         = dict(default='installed', choices=['installed', 'removed', 'absent', 'present']),
-            update_cache  = dict(default=False, aliases=['update-cache'], type='bool'),
-            force         = dict(default=True, type='bool'),
-            no_recommends = dict(default=True, aliases=['no-recommends'], type='bool'),
-            package       = dict(aliases=['pkg', 'name'], required=True, type='list')))
-
->>>>>>> - make urpmi module compatible with other packaging modules when using a packages list
 
     if not os.path.exists(URPMI_PATH):
         module.fail_json(msg="cannot find urpmi, looking for %s" % (URPMI_PATH))
@@ -236,7 +209,7 @@
     if p['update_cache']:
         update_package_db(module)
 
-    packages = p['package']
+    packages = p['package'].split(',')
 
     if p['state'] in ['installed', 'present']:
         install_packages(module, packages, root, force_yes, no_recommends_yes)
