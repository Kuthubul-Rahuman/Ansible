#!powershell

# Copyright: (c) 2018, Wojciech Sciesinski <wojciech[at]sciesinski[dot]net>
# Copyright: (c) 2017, Daniele Lazzari <lazzari@mailup.com>
# GNU General Public License v3.0+ (see COPYING or https://www.gnu.org/licenses/gpl-3.0.txt)

#Requires -Module Ansible.ModuleUtils.Legacy

# win_psrepository (Windows PowerShell repositories Additions/Removals/Updates)

$params = Parse-Args -arguments $args -supports_check_mode $true
$check_mode = Get-AnsibleParam -obj $params -name "_ansible_check_mode" -type "bool" -default $false

$name = Get-AnsibleParam -obj $params -name "name" -type "str" -failifempty $true
$source = Get-AnsibleParam -obj $params -name "source" -type "str"
$state = Get-AnsibleParam -obj $params -name "state" -type "str" -default "present" -validateset "present", "absent"
$installationpolicy = Get-AnsibleParam -obj $params -name "installation_policy" -type "str" -validateset "trusted", "untrusted"
$overwrite = Get-AnsibleParam -obj $params -name "rename_repository" -type "bool" -default $false

$result = @{"changed" = $false}

function Update-NuGetPackageProvider {
    $PackageProvider = Get-PackageProvider -ListAvailable | Where-Object { ($_.name -eq 'Nuget') -and ($_.version -ge "2.8.5.201") }
    if ($null -eq $PackageProvider) {
        try {
            Find-PackageProvider -Name Nuget -ForceBootstrap -IncludeDependencies -Force
            $result.changed = $true
        }
        catch
        {
            Fail-Json $result $_.Exception.Message
        }
    }
}

$Repo = Get-PSRepository -Name $name -ErrorAction Ignore
if ($state -eq "present") {
    if ($null -eq $Repo) {
        if ($null -eq $installationpolicy) {
            $installationpolicy = "trusted"
        }
        if (-not $check_mode) {
            try {
                Update-NuGetPackageProvider
                Register-PSRepository -Name $name -SourceLocation $source -InstallationPolicy $installationpolicy
            }
<<<<<<< HEAD
<<<<<<< HEAD
            catch
=======
            catch 
>>>>>>> Added error output forwin_psrepository module
=======
            catch
>>>>>>> ac2a435c
            {
                Fail-Json $result $_.Exception.Message
            }
        }
        $result.changed = $true
    }
    else {
        $changed_properties = @{}

        if ($Repo.SourceLocation -ne $source) {
            $changed_properties.SourceLocation = $source
        }

        if ($null -ne $installationpolicy -and $Repo.InstallationPolicy -ne $installationpolicy) {
            $changed_properties.InstallationPolicy = $installationpolicy
        }

        if ($changed_properties.Count -gt 0) {
            if (-not $check_mode) {
                try {
                    Update-NuGetPackageProvider
                    Set-PSRepository -Name $name @changed_properties
                }
                catch
                {
                    Fail-Json $result $_.Exception.Message
                }
            }
            $result.changed = $true
        }
    }
}
elseif ($state -eq "absent" -and $null -ne $Repo) {
    if (-not $check_mode) {
        Update-NuGetPackageProvider
        Unregister-PSRepository -Name $name
    }
    $result.changed = $true
}

Exit-Json -obj $result<|MERGE_RESOLUTION|>--- conflicted
+++ resolved
@@ -44,15 +44,7 @@
                 Update-NuGetPackageProvider
                 Register-PSRepository -Name $name -SourceLocation $source -InstallationPolicy $installationpolicy
             }
-<<<<<<< HEAD
-<<<<<<< HEAD
-            catch
-=======
             catch 
->>>>>>> Added error output forwin_psrepository module
-=======
-            catch
->>>>>>> ac2a435c
             {
                 Fail-Json $result $_.Exception.Message
             }
