#!/usr/bin/python
# -*- coding: utf-8 -*-

# Copyright: (c) 2012, Stephen Fromm <sfromm@gmail.com>
# GNU General Public License v3.0+ (see COPYING or https://www.gnu.org/licenses/gpl-3.0.txt)

from __future__ import absolute_import, division, print_function
__metaclass__ = type

ANSIBLE_METADATA = {'metadata_version': '1.1',
                    'status': ['stableinterface'],
                    'supported_by': 'core'}

DOCUMENTATION = '''
---
module: user
author:
- Stephen Fromm (@sfromm)
version_added: "0.2"
short_description: Manage user accounts
notes:
  - There are specific requirements per platform on user management utilities. However
    they generally come pre-installed with the system and Ansible will require they
    are present at runtime. If they are not, a descriptive error message will be shown.
  - For Windows targets, use the M(win_user) module instead.
description:
    - Manage user accounts and user attributes.
    - For Windows targets, use the M(win_user) module instead.
options:
    name:
        description:
            - Name of the user to create, remove or modify.
        required: true
        aliases: [ user ]
    comment:
        description:
            - Optionally sets the description (aka I(GECOS)) of user account.
    uid:
        description:
            - Optionally sets the I(UID) of the user.
    non_unique:
        description:
            - Optionally when used with the -u option, this option allows to
              change the user ID to a non-unique value.
        type: bool
        default: "no"
        version_added: "1.1"
    seuser:
        description:
            - Optionally sets the seuser type (user_u) on selinux enabled systems.
        version_added: "2.1"
    group:
        description:
            - Optionally sets the user's primary group (takes a group name).
    groups:
        description:
            - Puts the user in  list of groups. When set to the empty string ('groups='),
              the user is removed from all groups except the primary group.
            - Before version 2.3, the only input format allowed was a 'comma separated string',
              now it should be able to accept YAML lists also.
    append:
        description:
            - If C(yes), will only add groups, not set them to just the list
              in I(groups).
        type: bool
        default: "no"
    shell:
        description:
            - Optionally set the user's shell.
            - On Mac OS X, before version 2.5, the default shell for non-system users was
              /usr/bin/false. Since 2.5, the default shell for non-system users on
              Mac OS X is /bin/bash.
    home:
        description:
            - Optionally set the user's home directory.
    skeleton:
        description:
            - Optionally set a home skeleton directory. Requires create_home option!
        version_added: "2.0"
    password:
        description:
            - Optionally set the user's password to this crypted value.  See
              the user example in the github examples directory for what this looks
              like in a playbook. See U(http://docs.ansible.com/ansible/faq.html#how-do-i-generate-crypted-passwords-for-the-user-module)
              for details on various ways to generate these password values.
              Note on Darwin system, this value has to be cleartext.
              Beware of security issues.
    state:
        description:
            - Whether the account should exist or not, taking action if the state is different from what is stated.
        choices: [ absent, present ]
        default: present
    create_home:
        description:
            - Unless set to C(no), a home directory will be made for the user
              when the account is created or if the home directory does not
              exist.
            - Changed from C(createhome) to C(create_home) in version 2.5.
        type: bool
        default: 'yes'
        aliases: ['createhome']
    move_home:
        description:
            - If set to C(yes) when used with C(home=), attempt to move the
              user's home directory to the specified directory if it isn't there
              already.
        type: bool
        default: "no"
    system:
        description:
            - When creating an account, setting this to C(yes) makes the user a
              system account.  This setting cannot be changed on existing users.
        type: bool
        default: "no"
    force:
        description:
            - When used with C(state=absent), behavior is as with C(userdel --force).
        type: bool
        default: "no"
    login_class:
        description:
            - Optionally sets the user's login class for FreeBSD, OpenBSD and NetBSD systems.
    remove:
        description:
            - When used with C(state=absent), behavior is as with C(userdel --remove).
        type: bool
        default: "no"
    generate_ssh_key:
        description:
            - Whether to generate a SSH key for the user in question.
              This will B(not) overwrite an existing SSH key.
        type: bool
        default: "no"
        version_added: "0.9"
    ssh_key_bits:
        description:
            - Optionally specify number of bits in SSH key to create.
        default: default set by ssh-keygen
        version_added: "0.9"
    ssh_key_type:
        description:
            - Optionally specify the type of SSH key to generate.
              Available SSH key types will depend on implementation
              present on target host.
        default: rsa
        version_added: "0.9"
    ssh_key_file:
        description:
            - Optionally specify the SSH key filename. If this is a relative
              filename then it will be relative to the user's home directory.
        default: .ssh/id_rsa
        version_added: "0.9"
    ssh_key_comment:
        description:
            - Optionally define the comment for the SSH key.
        default: ansible-generated on $HOSTNAME
        version_added: "0.9"
    ssh_key_passphrase:
        description:
            - Set a passphrase for the SSH key.  If no
              passphrase is provided, the SSH key will default to
              having no passphrase.
        version_added: "0.9"
    update_password:
        description:
            - C(always) will update passwords if they differ.  C(on_create) will only set the password for newly created users.
        choices: [ always, on_create ]
        default: always
        version_added: "1.3"
    expires:
        description:
            - An expiry time for the user in epoch, it will be ignored on platforms that do not support this.
              Currently supported on Linux and FreeBSD.
        version_added: "1.9"
    local:
        description:
            - Forces the use of "local" command alternatives on platforms that implement it.
              This is useful in environments that use centralized authentification when you want to manipulate the local users.
              I.E. it uses `luseradd` instead of `useradd`.
            - This requires that these commands exist on the targeted host, otherwise it will be a fatal error.
        type: bool
        default: 'no'
        version_added: "2.4"
'''

EXAMPLES = '''
- name: Add the user 'johnd' with a specific uid and a primary group of 'admin'
  user:
    name: johnd
    comment: John Doe
    uid: 1040
    group: admin

- name: Add the user 'james' with a bash shell, appending the group 'admins' and 'developers' to the user's groups
  user:
    name: james
    shell: /bin/bash
    groups: admins,developers
    append: yes

- name: Remove the user 'johnd'
  user:
    name: johnd
    state: absent
    remove: yes

- name: Create a 2048-bit SSH key for user jsmith in ~jsmith/.ssh/id_rsa
  user:
    name: jsmith
    generate_ssh_key: yes
    ssh_key_bits: 2048
    ssh_key_file: .ssh/id_rsa

- name: Added a consultant whose account you want to expire
  user:
    name: james18
    shell: /bin/zsh
    groups: developers
    expires: 1422403387
'''

import grp
import os
import platform
import pwd
import shutil
import socket
import time

from ansible.module_utils._text import to_native
from ansible.module_utils.basic import load_platform_subclass, AnsibleModule
from ansible.module_utils.pycompat24 import get_exception

try:
    import spwd
    HAVE_SPWD = True
except:
    HAVE_SPWD = False


class User(object):
    """
    This is a generic User manipulation class that is subclassed
    based on platform.

    A subclass may wish to override the following action methods:-
      - create_user()
      - remove_user()
      - modify_user()
      - ssh_key_gen()
      - ssh_key_fingerprint()
      - user_exists()

    All subclasses MUST define platform and distribution (which may be None).
    """

    platform = 'Generic'
    distribution = None
    SHADOWFILE = '/etc/shadow'
    DATE_FORMAT = '%Y-%m-%d'

    def __new__(cls, *args, **kwargs):
        return load_platform_subclass(User, args, kwargs)

    def __init__(self, module):
        self.module = module
        self.state = module.params['state']
        self.name = module.params['name']
        self.uid = module.params['uid']
        self.non_unique = module.params['non_unique']
        self.seuser = module.params['seuser']
        self.group = module.params['group']
        self.comment = module.params['comment']
        self.shell = module.params['shell']
        self.password = module.params['password']
        self.force = module.params['force']
        self.remove = module.params['remove']
        self.create_home = module.params['create_home']
        self.move_home = module.params['move_home']
        self.skeleton = module.params['skeleton']
        self.system = module.params['system']
        self.login_class = module.params['login_class']
        self.append = module.params['append']
        self.sshkeygen = module.params['generate_ssh_key']
        self.ssh_bits = module.params['ssh_key_bits']
        self.ssh_type = module.params['ssh_key_type']
        self.ssh_comment = module.params['ssh_key_comment']
        self.ssh_passphrase = module.params['ssh_key_passphrase']
        self.update_password = module.params['update_password']
        self.home = module.params['home']
        self.expires = None
        self.groups = None
        self.local = module.params['local']

        if module.params['groups'] is not None:
            self.groups = ','.join(module.params['groups'])

        if module.params['expires']:
            try:
                self.expires = time.gmtime(module.params['expires'])
            except Exception:
                e = get_exception()
                module.fail_json(msg="Invalid expires time %s: %s" % (self.expires, e))

        if module.params['ssh_key_file'] is not None:
            self.ssh_file = module.params['ssh_key_file']
        else:
            self.ssh_file = os.path.join('.ssh', 'id_%s' % self.ssh_type)

    def execute_command(self, cmd, use_unsafe_shell=False, data=None, obey_checkmode=True):
        if self.module.check_mode and obey_checkmode:
            self.module.debug('In check mode, would have run: "%s"' % cmd)
            return (0, '', '')
        else:
            # cast all args to strings ansible-modules-core/issues/4397
            cmd = [str(x) for x in cmd]
            return self.module.run_command(cmd, use_unsafe_shell=use_unsafe_shell, data=data)

    def remove_user_userdel(self):
        if self.local:
            command_name = 'luserdel'
        else:
            command_name = 'userdel'

        cmd = [self.module.get_bin_path(command_name, True)]
        if self.force:
            cmd.append('-f')
        if self.remove:
            cmd.append('-r')
        cmd.append(self.name)

        return self.execute_command(cmd)

    def create_user_useradd(self):

        if self.local:
            command_name = 'luseradd'
        else:
            command_name = 'useradd'

        cmd = [self.module.get_bin_path(command_name, True)]

        if self.uid is not None:
            cmd.append('-u')
            cmd.append(self.uid)

            if self.non_unique:
                cmd.append('-o')

        if self.seuser is not None:
            cmd.append('-Z')
            cmd.append(self.seuser)
        if self.group is not None:
            if not self.group_exists(self.group):
                self.module.fail_json(msg="Group %s does not exist" % self.group)
            cmd.append('-g')
            cmd.append(self.group)
        elif self.group_exists(self.name):
            # use the -N option (no user group) if a group already
            # exists with the same name as the user to prevent
            # errors from useradd trying to create a group when
            # USERGROUPS_ENAB is set in /etc/login.defs.
            if os.path.exists('/etc/redhat-release'):
                dist = platform.dist()
                major_release = int(dist[1].split('.')[0])
                if major_release <= 5:
                    cmd.append('-n')
                else:
                    cmd.append('-N')
            else:
                cmd.append('-N')

        if self.groups is not None and len(self.groups):
            groups = self.get_groups_set()
            cmd.append('-G')
            cmd.append(','.join(groups))

        if self.comment is not None:
            cmd.append('-c')
            cmd.append(self.comment)

        if self.home is not None:
            cmd.append('-d')
            cmd.append(self.home)

        if self.shell is not None:
            cmd.append('-s')
            cmd.append(self.shell)

        if self.expires:
            cmd.append('-e')
            cmd.append(time.strftime(self.DATE_FORMAT, self.expires))

        if self.password is not None:
            cmd.append('-p')
            cmd.append(self.password)

        if self.create_home:
            cmd.append('-m')

            if self.skeleton is not None:
                cmd.append('-k')
                cmd.append(self.skeleton)
        else:
            cmd.append('-M')

        if self.system:
            cmd.append('-r')

        cmd.append(self.name)
        return self.execute_command(cmd)

    def _check_usermod_append(self):
        # check if this version of usermod can append groups

        if self.local:
            command_name = 'lusermod'
        else:
            command_name = 'usermod'

        usermod_path = self.module.get_bin_path(command_name, True)

        # for some reason, usermod --help cannot be used by non root
        # on RH/Fedora, due to lack of execute bit for others
        if not os.access(usermod_path, os.X_OK):
            return False

        cmd = [usermod_path, '--help']
        (rc, data1, data2) = self.execute_command(cmd, obey_checkmode=False)
        helpout = data1 + data2

        # check if --append exists
        lines = to_native(helpout).split('\n')
        for line in lines:
            if line.strip().startswith('-a, --append'):
                return True

        return False

    def modify_user_usermod(self):

        if self.local:
            command_name = 'lusermod'
        else:
            command_name = 'usermod'

        cmd = [self.module.get_bin_path(command_name, True)]
        info = self.user_info()
        has_append = self._check_usermod_append()

        if self.uid is not None and info[2] != int(self.uid):
            cmd.append('-u')
            cmd.append(self.uid)

            if self.non_unique:
                cmd.append('-o')

        if self.group is not None:
            if not self.group_exists(self.group):
                self.module.fail_json(msg="Group %s does not exist" % self.group)
            ginfo = self.group_info(self.group)
            if info[3] != ginfo[2]:
                cmd.append('-g')
                cmd.append(self.group)

        if self.groups is not None:
            # get a list of all groups for the user, including the primary
            current_groups = self.user_group_membership(exclude_primary=False)
            groups_need_mod = False
            groups = []

            if self.groups == '':
                if current_groups and not self.append:
                    groups_need_mod = True
            else:
                groups = self.get_groups_set(remove_existing=False)
                group_diff = set(current_groups).symmetric_difference(groups)

                if group_diff:
                    if self.append:
                        for g in groups:
                            if g in group_diff:
                                if has_append:
                                    cmd.append('-a')
                                groups_need_mod = True
                                break
                    else:
                        groups_need_mod = True

            if groups_need_mod:
                if self.append and not has_append:
                    cmd.append('-A')
                    cmd.append(','.join(group_diff))
                else:
                    cmd.append('-G')
                    cmd.append(','.join(groups))

        if self.comment is not None and info[4] != self.comment:
            cmd.append('-c')
            cmd.append(self.comment)

        if self.home is not None and info[5] != self.home:
            cmd.append('-d')
            cmd.append(self.home)
            if self.move_home:
                cmd.append('-m')

        if self.shell is not None and info[6] != self.shell:
            cmd.append('-s')
            cmd.append(self.shell)

        if self.expires:
            cmd.append('-e')
            cmd.append(time.strftime(self.DATE_FORMAT, self.expires))

        if self.update_password == 'always' and self.password is not None and info[1] != self.password:
            cmd.append('-p')
            cmd.append(self.password)

        # skip if no changes to be made
        if len(cmd) == 1:
            return (None, '', '')

        cmd.append(self.name)
        return self.execute_command(cmd)

    def group_exists(self, group):
        try:
            # Try group as a gid first
            grp.getgrgid(int(group))
            return True
        except (ValueError, KeyError):
            try:
                grp.getgrnam(group)
                return True
            except KeyError:
                return False

    def group_info(self, group):
        if not self.group_exists(group):
            return False
        try:
            # Try group as a gid first
            return list(grp.getgrgid(int(group)))
        except (ValueError, KeyError):
            return list(grp.getgrnam(group))

    def get_groups_set(self, remove_existing=True):
        if self.groups is None:
            return None
        info = self.user_info()
        groups = set(x.strip() for x in self.groups.split(',') if x)
        for g in groups.copy():
            if not self.group_exists(g):
                self.module.fail_json(msg="Group %s does not exist" % (g))
            if info and remove_existing and self.group_info(g)[2] == info[3]:
                groups.remove(g)
        return groups

    def user_group_membership(self, exclude_primary=True):
        ''' Return a list of groups the user belongs to '''
        groups = []
        info = self.get_pwd_info()
        for group in grp.getgrall():
            if self.name in group.gr_mem:
                # Exclude the user's primary group by default
                if not exclude_primary:
                    groups.append(group[0])
                else:
                    if info[3] != group.gr_gid:
                        groups.append(group[0])

        return groups

    def user_exists(self):
        try:
            if pwd.getpwnam(self.name):
                return True
        except KeyError:
            return False

    def get_pwd_info(self):
        if not self.user_exists():
            return False
        return list(pwd.getpwnam(self.name))

    def user_info(self):
        if not self.user_exists():
            return False
        info = self.get_pwd_info()
        if len(info[1]) == 1 or len(info[1]) == 0:
            info[1] = self.user_password()
        return info

    def user_password(self):
        passwd = ''
        if HAVE_SPWD:
            try:
                passwd = spwd.getspnam(self.name)[1]
            except KeyError:
                return passwd
        if not self.user_exists():
            return passwd
        elif self.SHADOWFILE:
            # Read shadow file for user's encrypted password string
            if os.path.exists(self.SHADOWFILE) and os.access(self.SHADOWFILE, os.R_OK):
                for line in open(self.SHADOWFILE).readlines():
                    if line.startswith('%s:' % self.name):
                        passwd = line.split(':')[1]
        return passwd

    def get_ssh_key_path(self):
        info = self.user_info()
        if os.path.isabs(self.ssh_file):
            ssh_key_file = self.ssh_file
        else:
            ssh_key_file = os.path.join(info[5], self.ssh_file)
        return ssh_key_file

    def ssh_key_gen(self):
        info = self.user_info()
        if not os.path.exists(info[5]) and not self.module.check_mode:
            return (1, '', 'User %s home directory does not exist' % self.name)
        ssh_key_file = self.get_ssh_key_path()
        ssh_dir = os.path.dirname(ssh_key_file)
        if not os.path.exists(ssh_dir):
            if self.module.check_mode:
                return (0, '', '')
            try:
                os.mkdir(ssh_dir, int('0700', 8))
                os.chown(ssh_dir, info[2], info[3])
            except OSError:
                e = get_exception()
                return (1, '', 'Failed to create %s: %s' % (ssh_dir, str(e)))
        if os.path.exists(ssh_key_file):
            return (None, 'Key already exists', '')
        cmd = [self.module.get_bin_path('ssh-keygen', True)]
        cmd.append('-t')
        cmd.append(self.ssh_type)
        if self.ssh_bits > 0:
            cmd.append('-b')
            cmd.append(self.ssh_bits)
        cmd.append('-C')
        cmd.append(self.ssh_comment)
        cmd.append('-f')
        cmd.append(ssh_key_file)
        cmd.append('-N')
        if self.ssh_passphrase is not None:
            cmd.append(self.ssh_passphrase)
        else:
            cmd.append('')

        (rc, out, err) = self.execute_command(cmd)
        if rc == 0 and not self.module.check_mode:
            # If the keys were successfully created, we should be able
            # to tweak ownership.
            os.chown(ssh_key_file, info[2], info[3])
            os.chown('%s.pub' % ssh_key_file, info[2], info[3])
        return (rc, out, err)

    def ssh_key_fingerprint(self):
        ssh_key_file = self.get_ssh_key_path()
        if not os.path.exists(ssh_key_file):
            return (1, 'SSH Key file %s does not exist' % ssh_key_file, '')
        cmd = [self.module.get_bin_path('ssh-keygen', True)]
        cmd.append('-l')
        cmd.append('-f')
        cmd.append(ssh_key_file)

        return self.execute_command(cmd, obey_checkmode=False)

    def get_ssh_public_key(self):
        ssh_public_key_file = '%s.pub' % self.get_ssh_key_path()
        try:
            f = open(ssh_public_key_file)
            ssh_public_key = f.read().strip()
            f.close()
        except IOError:
            return None
        return ssh_public_key

    def create_user(self):
        # by default we use the create_user_useradd method
        return self.create_user_useradd()

    def remove_user(self):
        # by default we use the remove_user_userdel method
        return self.remove_user_userdel()

    def modify_user(self):
        # by default we use the modify_user_usermod method
        return self.modify_user_usermod()

    def create_homedir(self, path):
        if not os.path.exists(path):
            if self.skeleton is not None:
                skeleton = self.skeleton
            else:
                skeleton = '/etc/skel'

            if os.path.exists(skeleton):
                try:
                    shutil.copytree(skeleton, path, symlinks=True)
                except OSError:
                    e = get_exception()
                    self.module.exit_json(failed=True, msg="%s" % e)
        else:
            try:
                os.makedirs(path)
            except OSError:
                e = get_exception()
                self.module.exit_json(failed=True, msg="%s" % e)

    def chown_homedir(self, uid, gid, path):
        try:
            os.chown(path, uid, gid)
            for root, dirs, files in os.walk(path):
                for d in dirs:
                    os.chown(os.path.join(root, d), uid, gid)
                for f in files:
                    os.chown(os.path.join(root, f), uid, gid)
        except OSError:
            e = get_exception()
            self.module.exit_json(failed=True, msg="%s" % e)


# ===========================================

class FreeBsdUser(User):
    """
    This is a FreeBSD User manipulation class - it uses the pw command
    to manipulate the user database, followed by the chpass command
    to change the password.

    This overrides the following methods from the generic class:-
      - create_user()
      - remove_user()
      - modify_user()
    """

    platform = 'FreeBSD'
    distribution = None
    SHADOWFILE = '/etc/master.passwd'

    def remove_user(self):
        cmd = [
            self.module.get_bin_path('pw', True),
            'userdel',
            '-n',
            self.name
        ]
        if self.remove:
            cmd.append('-r')

        return self.execute_command(cmd)

    def create_user(self):
        cmd = [
            self.module.get_bin_path('pw', True),
            'useradd',
            '-n',
            self.name,
        ]

        if self.uid is not None:
            cmd.append('-u')
            cmd.append(self.uid)

            if self.non_unique:
                cmd.append('-o')

        if self.comment is not None:
            cmd.append('-c')
            cmd.append(self.comment)

        if self.home is not None:
            cmd.append('-d')
            cmd.append(self.home)

        if self.group is not None:
            if not self.group_exists(self.group):
                self.module.fail_json(msg="Group %s does not exist" % self.group)
            cmd.append('-g')
            cmd.append(self.group)

        if self.groups is not None:
            groups = self.get_groups_set()
            cmd.append('-G')
            cmd.append(','.join(groups))

        if self.create_home:
            cmd.append('-m')

            if self.skeleton is not None:
                cmd.append('-k')
                cmd.append(self.skeleton)

        if self.shell is not None:
            cmd.append('-s')
            cmd.append(self.shell)

        if self.login_class is not None:
            cmd.append('-L')
            cmd.append(self.login_class)

        if self.expires:
            days = (time.mktime(self.expires) - time.time()) // 86400
            cmd.append('-e')
            cmd.append(str(int(days)))

        # system cannot be handled currently - should we error if its requested?
        # create the user
        (rc, out, err) = self.execute_command(cmd)
        if rc is not None and rc != 0:
            self.module.fail_json(name=self.name, msg=err, rc=rc)

        # we have to set the password in a second command
        if self.password is not None:
            cmd = [
                self.module.get_bin_path('chpass', True),
                '-p',
                self.password,
                self.name
            ]
            return self.execute_command(cmd)

        return (rc, out, err)

    def modify_user(self):
        cmd = [
            self.module.get_bin_path('pw', True),
            'usermod',
            '-n',
            self.name
        ]
        cmd_len = len(cmd)
        info = self.user_info()

        if self.uid is not None and info[2] != int(self.uid):
            cmd.append('-u')
            cmd.append(self.uid)

            if self.non_unique:
                cmd.append('-o')

        if self.comment is not None and info[4] != self.comment:
            cmd.append('-c')
            cmd.append(self.comment)

        if self.home is not None and info[5] != self.home:
            if self.move_home:
                cmd.append('-m')
            cmd.append('-d')
            cmd.append(self.home)

        if self.group is not None:
            if not self.group_exists(self.group):
                self.module.fail_json(msg="Group %s does not exist" % self.group)
            ginfo = self.group_info(self.group)
            if info[3] != ginfo[2]:
                cmd.append('-g')
                cmd.append(self.group)

        if self.shell is not None and info[6] != self.shell:
            cmd.append('-s')
            cmd.append(self.shell)

        if self.login_class is not None:
            # find current login class
            user_login_class = None
            if os.path.exists(self.SHADOWFILE) and os.access(self.SHADOWFILE, os.R_OK):
                for line in open(self.SHADOWFILE).readlines():
                    if line.startswith('%s:' % self.name):
                        user_login_class = line.split(':')[4]

            # act only if login_class change
            if self.login_class != user_login_class:
                cmd.append('-L')
                cmd.append(self.login_class)

        if self.groups is not None:
            current_groups = self.user_group_membership()
            groups = self.get_groups_set()

            group_diff = set(current_groups).symmetric_difference(groups)
            groups_need_mod = False

            if group_diff:
                if self.append:
                    for g in groups:
                        if g in group_diff:
                            groups_need_mod = True
                            break
                else:
                    groups_need_mod = True

            if groups_need_mod:
                cmd.append('-G')
                new_groups = groups
                if self.append:
                    new_groups = groups | set(current_groups)
                cmd.append(','.join(new_groups))

        if self.expires:
            days = (time.mktime(self.expires) - time.time()) // 86400
            cmd.append('-e')
            cmd.append(str(int(days)))

        # modify the user if cmd will do anything
        if cmd_len != len(cmd):
            (rc, out, err) = self.execute_command(cmd)
            if rc is not None and rc != 0:
                self.module.fail_json(name=self.name, msg=err, rc=rc)
        else:
            (rc, out, err) = (None, '', '')

        # we have to set the password in a second command
        if self.update_password == 'always' and self.password is not None and info[1] != self.password:
            cmd = [
                self.module.get_bin_path('chpass', True),
                '-p',
                self.password,
                self.name
            ]
            return self.execute_command(cmd)

        return (rc, out, err)


class OpenBSDUser(User):
    """
    This is a OpenBSD User manipulation class.
    Main differences are that OpenBSD:-
     - has no concept of "system" account.
     - has no force delete user

    This overrides the following methods from the generic class:-
      - create_user()
      - remove_user()
      - modify_user()
    """

    platform = 'OpenBSD'
    distribution = None
    SHADOWFILE = '/etc/master.passwd'

    def create_user(self):
        cmd = [self.module.get_bin_path('useradd', True)]

        if self.uid is not None:
            cmd.append('-u')
            cmd.append(self.uid)

            if self.non_unique:
                cmd.append('-o')

        if self.group is not None:
            if not self.group_exists(self.group):
                self.module.fail_json(msg="Group %s does not exist" % self.group)
            cmd.append('-g')
            cmd.append(self.group)

        if self.groups is not None:
            groups = self.get_groups_set()
            cmd.append('-G')
            cmd.append(','.join(groups))

        if self.comment is not None:
            cmd.append('-c')
            cmd.append(self.comment)

        if self.home is not None:
            cmd.append('-d')
            cmd.append(self.home)

        if self.shell is not None:
            cmd.append('-s')
            cmd.append(self.shell)

        if self.login_class is not None:
            cmd.append('-L')
            cmd.append(self.login_class)

        if self.password is not None and self.password != '*':
            cmd.append('-p')
            cmd.append(self.password)

        if self.create_home:
            cmd.append('-m')

            if self.skeleton is not None:
                cmd.append('-k')
                cmd.append(self.skeleton)

        cmd.append(self.name)
        return self.execute_command(cmd)

    def remove_user_userdel(self):
        cmd = [self.module.get_bin_path('userdel', True)]
        if self.remove:
            cmd.append('-r')
        cmd.append(self.name)
        return self.execute_command(cmd)

    def modify_user(self):
        cmd = [self.module.get_bin_path('usermod', True)]
        info = self.user_info()

        if self.uid is not None and info[2] != int(self.uid):
            cmd.append('-u')
            cmd.append(self.uid)

            if self.non_unique:
                cmd.append('-o')

        if self.group is not None:
            if not self.group_exists(self.group):
                self.module.fail_json(msg="Group %s does not exist" % self.group)
            ginfo = self.group_info(self.group)
            if info[3] != ginfo[2]:
                cmd.append('-g')
                cmd.append(self.group)

        if self.groups is not None:
            current_groups = self.user_group_membership()
            groups_need_mod = False
            groups_option = '-S'
            groups = []

            if self.groups == '':
                if current_groups and not self.append:
                    groups_need_mod = True
            else:
                groups = self.get_groups_set()
                group_diff = set(current_groups).symmetric_difference(groups)

                if group_diff:
                    if self.append:
                        for g in groups:
                            if g in group_diff:
                                groups_option = '-G'
                                groups_need_mod = True
                                break
                    else:
                        groups_need_mod = True

            if groups_need_mod:
                cmd.append(groups_option)
                cmd.append(','.join(groups))

        if self.comment is not None and info[4] != self.comment:
            cmd.append('-c')
            cmd.append(self.comment)

        if self.home is not None and info[5] != self.home:
            if self.move_home:
                cmd.append('-m')
            cmd.append('-d')
            cmd.append(self.home)

        if self.shell is not None and info[6] != self.shell:
            cmd.append('-s')
            cmd.append(self.shell)

        if self.login_class is not None:
            # find current login class
            user_login_class = None
            userinfo_cmd = [self.module.get_bin_path('userinfo', True), self.name]
            (rc, out, err) = self.execute_command(userinfo_cmd, obey_checkmode=False)

            for line in out.splitlines():
                tokens = line.split()

                if tokens[0] == 'class' and len(tokens) == 2:
                    user_login_class = tokens[1]

            # act only if login_class change
            if self.login_class != user_login_class:
                cmd.append('-L')
                cmd.append(self.login_class)

        if self.update_password == 'always' and self.password is not None \
           and self.password != '*' and info[1] != self.password:
            cmd.append('-p')
            cmd.append(self.password)

        # skip if no changes to be made
        if len(cmd) == 1:
            return (None, '', '')

        cmd.append(self.name)
        return self.execute_command(cmd)


# ===========================================

class NetBSDUser(User):
    """
    This is a NetBSD User manipulation class.
    Main differences are that NetBSD:-
     - has no concept of "system" account.
     - has no force delete user


    This overrides the following methods from the generic class:-
      - create_user()
      - remove_user()
      - modify_user()
    """

    platform = 'NetBSD'
    distribution = None
    SHADOWFILE = '/etc/master.passwd'

    def create_user(self):
        cmd = [self.module.get_bin_path('useradd', True)]

        if self.uid is not None:
            cmd.append('-u')
            cmd.append(self.uid)

            if self.non_unique:
                cmd.append('-o')

        if self.group is not None:
            if not self.group_exists(self.group):
                self.module.fail_json(msg="Group %s does not exist" % self.group)
            cmd.append('-g')
            cmd.append(self.group)

        if self.groups is not None:
            groups = self.get_groups_set()
            if len(groups) > 16:
                self.module.fail_json(msg="Too many groups (%d) NetBSD allows for 16 max." % len(groups))
            cmd.append('-G')
            cmd.append(','.join(groups))

        if self.comment is not None:
            cmd.append('-c')
            cmd.append(self.comment)

        if self.home is not None:
            cmd.append('-d')
            cmd.append(self.home)

        if self.shell is not None:
            cmd.append('-s')
            cmd.append(self.shell)

        if self.login_class is not None:
            cmd.append('-L')
            cmd.append(self.login_class)

        if self.password is not None:
            cmd.append('-p')
            cmd.append(self.password)

        if self.create_home:
            cmd.append('-m')

            if self.skeleton is not None:
                cmd.append('-k')
                cmd.append(self.skeleton)

        cmd.append(self.name)
        return self.execute_command(cmd)

    def remove_user_userdel(self):
        cmd = [self.module.get_bin_path('userdel', True)]
        if self.remove:
            cmd.append('-r')
        cmd.append(self.name)
        return self.execute_command(cmd)

    def modify_user(self):
        cmd = [self.module.get_bin_path('usermod', True)]
        info = self.user_info()

        if self.uid is not None and info[2] != int(self.uid):
            cmd.append('-u')
            cmd.append(self.uid)

            if self.non_unique:
                cmd.append('-o')

        if self.group is not None:
            if not self.group_exists(self.group):
                self.module.fail_json(msg="Group %s does not exist" % self.group)
            ginfo = self.group_info(self.group)
            if info[3] != ginfo[2]:
                cmd.append('-g')
                cmd.append(self.group)

        if self.groups is not None:
            current_groups = self.user_group_membership()
            groups_need_mod = False
            groups = []

            if self.groups == '':
                if current_groups and not self.append:
                    groups_need_mod = True
            else:
                groups = self.get_groups_set()
                group_diff = set(current_groups).symmetric_difference(groups)

                if group_diff:
                    if self.append:
                        for g in groups:
                            if g in group_diff:
                                groups = set(current_groups).union(groups)
                                groups_need_mod = True
                                break
                    else:
                        groups_need_mod = True

            if groups_need_mod:
                if len(groups) > 16:
                    self.module.fail_json(msg="Too many groups (%d) NetBSD allows for 16 max." % len(groups))
                cmd.append('-G')
                cmd.append(','.join(groups))

        if self.comment is not None and info[4] != self.comment:
            cmd.append('-c')
            cmd.append(self.comment)

        if self.home is not None and info[5] != self.home:
            if self.move_home:
                cmd.append('-m')
            cmd.append('-d')
            cmd.append(self.home)

        if self.shell is not None and info[6] != self.shell:
            cmd.append('-s')
            cmd.append(self.shell)

        if self.login_class is not None:
            cmd.append('-L')
            cmd.append(self.login_class)

        if self.update_password == 'always' and self.password is not None and info[1] != self.password:
            cmd.append('-p')
            cmd.append(self.password)

        # skip if no changes to be made
        if len(cmd) == 1:
            return (None, '', '')

        cmd.append(self.name)
        return self.execute_command(cmd)


# ===========================================

class SunOS(User):
    """
    This is a SunOS User manipulation class - The main difference between
    this class and the generic user class is that Solaris-type distros
    don't support the concept of a "system" account and we need to
    edit the /etc/shadow file manually to set a password. (Ugh)

    This overrides the following methods from the generic class:-
      - create_user()
      - remove_user()
      - modify_user()
    """

    platform = 'SunOS'
    distribution = None
    SHADOWFILE = '/etc/shadow'

    def get_password_defaults(self):
        # Read password aging defaults
        try:
            minweeks = ''
            maxweeks = ''
            warnweeks = ''
            for line in open("/etc/default/passwd", 'r'):
                line = line.strip()
                if (line.startswith('#') or line == ''):
                    continue
                key, value = line.split('=')
                if key == "MINWEEKS":
                    minweeks = value.rstrip('\n')
                elif key == "MAXWEEKS":
                    maxweeks = value.rstrip('\n')
                elif key == "WARNWEEKS":
                    warnweeks = value.rstrip('\n')
        except Exception:
            err = get_exception()
            self.module.fail_json(msg="failed to read /etc/default/passwd: %s" % str(err))

        return (minweeks, maxweeks, warnweeks)

    def remove_user(self):
        cmd = [self.module.get_bin_path('userdel', True)]
        if self.remove:
            cmd.append('-r')
        cmd.append(self.name)

        return self.execute_command(cmd)

    def create_user(self):
        cmd = [self.module.get_bin_path('useradd', True)]

        if self.uid is not None:
            cmd.append('-u')
            cmd.append(self.uid)

            if self.non_unique:
                cmd.append('-o')

        if self.group is not None:
            if not self.group_exists(self.group):
                self.module.fail_json(msg="Group %s does not exist" % self.group)
            cmd.append('-g')
            cmd.append(self.group)

        if self.groups is not None:
            groups = self.get_groups_set()
            cmd.append('-G')
            cmd.append(','.join(groups))

        if self.comment is not None:
            cmd.append('-c')
            cmd.append(self.comment)

        if self.home is not None:
            cmd.append('-d')
            cmd.append(self.home)

        if self.shell is not None:
            cmd.append('-s')
            cmd.append(self.shell)

        if self.create_home:
            cmd.append('-m')

            if self.skeleton is not None:
                cmd.append('-k')
                cmd.append(self.skeleton)

        cmd.append(self.name)

        (rc, out, err) = self.execute_command(cmd)
        if rc is not None and rc != 0:
            self.module.fail_json(name=self.name, msg=err, rc=rc)

        if not self.module.check_mode:
            # we have to set the password by editing the /etc/shadow file
            if self.password is not None:
                minweeks, maxweeks, warnweeks = self.get_password_defaults()
                try:
                    lines = []
                    for line in open(self.SHADOWFILE, 'rb').readlines():
                        line = to_native(line, errors='surrogate_or_strict')
                        fields = line.strip().split(':')
                        if not fields[0] == self.name:
                            lines.append(line)
                            continue
                        fields[1] = self.password
                        fields[2] = str(int(time.time() // 86400))
                        if minweeks:
                            fields[3] = str(int(minweeks) * 7)
                        if maxweeks:
                            fields[4] = str(int(maxweeks) * 7)
                        if warnweeks:
                            fields[5] = str(int(warnweeks) * 7)
                        line = ':'.join(fields)
                        lines.append('%s\n' % line)
                    open(self.SHADOWFILE, 'w+').writelines(lines)
                except Exception:
                    err = get_exception()
                    self.module.fail_json(msg="failed to update users password: %s" % str(err))

        return (rc, out, err)

    def modify_user_usermod(self):
        cmd = [self.module.get_bin_path('usermod', True)]
        cmd_len = len(cmd)
        info = self.user_info()

        if self.uid is not None and info[2] != int(self.uid):
            cmd.append('-u')
            cmd.append(self.uid)

            if self.non_unique:
                cmd.append('-o')

        if self.group is not None:
            if not self.group_exists(self.group):
                self.module.fail_json(msg="Group %s does not exist" % self.group)
            ginfo = self.group_info(self.group)
            if info[3] != ginfo[2]:
                cmd.append('-g')
                cmd.append(self.group)

        if self.groups is not None:
            current_groups = self.user_group_membership()
            groups = self.get_groups_set()
            group_diff = set(current_groups).symmetric_difference(groups)
            groups_need_mod = False

            if group_diff:
                if self.append:
                    for g in groups:
                        if g in group_diff:
                            groups_need_mod = True
                            break
                else:
                    groups_need_mod = True

            if groups_need_mod:
                cmd.append('-G')
                new_groups = groups
                if self.append:
                    new_groups.update(current_groups)
                cmd.append(','.join(new_groups))

        if self.comment is not None and info[4] != self.comment:
            cmd.append('-c')
            cmd.append(self.comment)

        if self.home is not None and info[5] != self.home:
            if self.move_home:
                cmd.append('-m')
            cmd.append('-d')
            cmd.append(self.home)

        if self.shell is not None and info[6] != self.shell:
            cmd.append('-s')
            cmd.append(self.shell)

        # modify the user if cmd will do anything
        if cmd_len != len(cmd):
            cmd.append(self.name)
            (rc, out, err) = self.execute_command(cmd)
            if rc is not None and rc != 0:
                self.module.fail_json(name=self.name, msg=err, rc=rc)
        else:
            (rc, out, err) = (None, '', '')

        # we have to set the password by editing the /etc/shadow file
        if self.update_password == 'always' and self.password is not None and info[1] != self.password:
            (rc, out, err) = (0, '', '')
            if not self.module.check_mode:
                minweeks, maxweeks, warnweeks = self.get_password_defaults()
                try:
                    lines = []
                    for line in open(self.SHADOWFILE, 'rb').readlines():
                        line = to_native(line, errors='surrogate_or_strict')
                        fields = line.strip().split(':')
                        if not fields[0] == self.name:
                            lines.append(line)
                            continue
                        fields[1] = self.password
                        fields[2] = str(int(time.time() // 86400))
                        if minweeks:
                            fields[3] = str(int(minweeks) * 7)
                        if maxweeks:
                            fields[4] = str(int(maxweeks) * 7)
                        if warnweeks:
                            fields[5] = str(int(warnweeks) * 7)
                        line = ':'.join(fields)
                        lines.append('%s\n' % line)
                    open(self.SHADOWFILE, 'w+').writelines(lines)
                    rc = 0
                except Exception:
                    err = get_exception()
                    self.module.fail_json(msg="failed to update users password: %s" % str(err))

        return (rc, out, err)


class DarwinUser(User):
    """
    This is a Darwin Mac OS X User manipulation class.
    Main differences are that Darwin:-
      - Handles accounts in a database managed by dscl(1)
      - Has no useradd/groupadd
      - Does not create home directories
      - User password must be cleartext
      - UID must be given
      - System users must ben under 500

    This overrides the following methods from the generic class:-
      - user_exists()
      - create_user()
      - remove_user()
      - modify_user()
    """
    platform = 'Darwin'
    distribution = None
    SHADOWFILE = None

    dscl_directory = '.'

    fields = [
        ('comment', 'RealName'),
        ('home', 'NFSHomeDirectory'),
        ('shell', 'UserShell'),
        ('uid', 'UniqueID'),
        ('group', 'PrimaryGroupID'),
    ]

    def _get_dscl(self):
        return [self.module.get_bin_path('dscl', True), self.dscl_directory]

    def _list_user_groups(self):
        cmd = self._get_dscl()
        cmd += ['-search', '/Groups', 'GroupMembership', self.name]
        (rc, out, err) = self.execute_command(cmd, obey_checkmode=False)
        groups = []
        for line in out.splitlines():
            if line.startswith(' ') or line.startswith(')'):
                continue
            groups.append(line.split()[0])
        return groups

    def _get_user_property(self, property):
        '''Return user PROPERTY as given my dscl(1) read or None if not found.'''
        cmd = self._get_dscl()
        cmd += ['-read', '/Users/%s' % self.name, property]
        (rc, out, err) = self.execute_command(cmd, obey_checkmode=False)
        if rc != 0:
            return None
        # from dscl(1)
        # if property contains embedded spaces, the list will instead be
        # displayed one entry per line, starting on the line after the key.
        lines = out.splitlines()
        # sys.stderr.write('*** |%s| %s -> %s\n' %  (property, out, lines))
        if len(lines) == 1:
            return lines[0].split(': ')[1]
        else:
            if len(lines) > 2:
                return '\n'.join([lines[1].strip()] + lines[2:])
            else:
                if len(lines) == 2:
                    return lines[1].strip()
                else:
                    return None

    def _get_next_uid(self, system=None):
        '''
        Return the next available uid. If system=True, then
        uid should be below of 500, if possible.
        '''
        cmd = self._get_dscl()
        cmd += ['-list', '/Users', 'UniqueID']
        (rc, out, err) = self.execute_command(cmd, obey_checkmode=False)
        if rc != 0:
            self.module.fail_json(
                msg="Unable to get the next available uid",
                rc=rc,
                out=out,
                err=err
            )

        max_uid = 0
        max_system_uid = 0
        for line in out.splitlines():
            current_uid = int(line.split(' ')[-1])
            if max_uid < current_uid:
                max_uid = current_uid
            if max_system_uid < current_uid and current_uid < 500:
                max_system_uid = current_uid

        if system and (0 < max_system_uid < 499):
            return max_system_uid + 1
        return max_uid + 1

    def _change_user_password(self):
        '''Change password for SELF.NAME against SELF.PASSWORD.

        Please note that password must be cleartext.
        '''
        # some documentation on how is stored passwords on OSX:
        # http://blog.lostpassword.com/2012/07/cracking-mac-os-x-lion-accounts-passwords/
        # http://null-byte.wonderhowto.com/how-to/hack-mac-os-x-lion-passwords-0130036/
        # http://pastebin.com/RYqxi7Ca
        # on OSX 10.8+ hash is SALTED-SHA512-PBKDF2
        # https://pythonhosted.org/passlib/lib/passlib.hash.pbkdf2_digest.html
        # https://gist.github.com/nueh/8252572
        cmd = self._get_dscl()
        if self.password:
            cmd += ['-passwd', '/Users/%s' % self.name, self.password]
        else:
            cmd += ['-create', '/Users/%s' % self.name, 'Password', '*']
        (rc, out, err) = self.execute_command(cmd)
        if rc != 0:
            self.module.fail_json(msg='Error when changing password', err=err, out=out, rc=rc)
        return (rc, out, err)

    def _make_group_numerical(self):
        '''Convert SELF.GROUP to is stringed numerical value suitable for dscl.'''
        if self.group is None:
            self.group = 'nogroup'
        try:
            self.group = grp.getgrnam(self.group).gr_gid
        except KeyError:
            self.module.fail_json(msg='Group "%s" not found. Try to create it first using "group" module.' % self.group)
        # We need to pass a string to dscl
        self.group = str(self.group)

    def __modify_group(self, group, action):
        '''Add or remove SELF.NAME to or from GROUP depending on ACTION.
        ACTION can be 'add' or 'remove' otherwise 'remove' is assumed. '''
        if action == 'add':
            option = '-a'
        else:
            option = '-d'
        cmd = ['dseditgroup', '-o', 'edit', option, self.name, '-t', 'user', group]
        (rc, out, err) = self.execute_command(cmd)
        if rc != 0:
            self.module.fail_json(msg='Cannot %s user "%s" to group "%s".'
                                  % (action, self.name, group), err=err, out=out, rc=rc)
        return (rc, out, err)

    def _modify_group(self):
        '''Add or remove SELF.NAME to or from GROUP depending on ACTION.
        ACTION can be 'add' or 'remove' otherwise 'remove' is assumed. '''

        rc = 0
        out = ''
        err = ''
        changed = False

        current = set(self._list_user_groups())
        if self.groups is not None:
            target = set(self.groups.split(','))
        else:
            target = set([])

        if self.append is False:
            for remove in current - target:
                (_rc, _err, _out) = self.__modify_group(remove, 'delete')
                rc += rc
                out += _out
                err += _err
                changed = True

        for add in target - current:
            (_rc, _err, _out) = self.__modify_group(add, 'add')
            rc += _rc
            out += _out
            err += _err
            changed = True

        return (rc, err, out, changed)

    def _update_system_user(self):
        '''Hide or show user on login window according SELF.SYSTEM.

        Returns 0 if a change has been made, None otherwise.'''

        plist_file = '/Library/Preferences/com.apple.loginwindow.plist'

        # http://support.apple.com/kb/HT5017?viewlocale=en_US
        cmd = ['defaults', 'read', plist_file, 'HiddenUsersList']
        (rc, out, err) = self.execute_command(cmd, obey_checkmode=False)
        # returned value is
        # (
        #   "_userA",
        #   "_UserB",
        #   userc
        # )
        hidden_users = []
        for x in out.splitlines()[1:-1]:
            try:
                x = x.split('"')[1]
            except IndexError:
                x = x.strip()
            hidden_users.append(x)

        if self.system:
            if self.name not in hidden_users:
                cmd = ['defaults', 'write', plist_file, 'HiddenUsersList', '-array-add', self.name]
                (rc, out, err) = self.execute_command(cmd)
                if rc != 0:
                    self.module.fail_json(msg='Cannot user "%s" to hidden user list.' % self.name, err=err, out=out, rc=rc)
                return 0
        else:
            if self.name in hidden_users:
                del(hidden_users[hidden_users.index(self.name)])

                cmd = ['defaults', 'write', plist_file, 'HiddenUsersList', '-array'] + hidden_users
                (rc, out, err) = self.execute_command(cmd)
                if rc != 0:
                    self.module.fail_json(msg='Cannot remove user "%s" from hidden user list.' % self.name, err=err, out=out, rc=rc)
                return 0

    def user_exists(self):
        '''Check is SELF.NAME is a known user on the system.'''
        cmd = self._get_dscl()
        cmd += ['-list', '/Users/%s' % self.name]
        (rc, out, err) = self.execute_command(cmd, obey_checkmode=False)
        return rc == 0

    def remove_user(self):
        '''Delete SELF.NAME. If SELF.FORCE is true, remove its home directory.'''
        info = self.user_info()

        cmd = self._get_dscl()
        cmd += ['-delete', '/Users/%s' % self.name]
        (rc, out, err) = self.execute_command(cmd)

        if rc != 0:
            self.module.fail_json(msg='Cannot delete user "%s".' % self.name, err=err, out=out, rc=rc)

        if self.force:
            if os.path.exists(info[5]):
                shutil.rmtree(info[5])
                out += "Removed %s" % info[5]

        return (rc, out, err)

    def create_user(self, command_name='dscl'):
        cmd = self._get_dscl()
        cmd += ['-create', '/Users/%s' % self.name]
        (rc, err, out) = self.execute_command(cmd)
        if rc != 0:
            self.module.fail_json(msg='Cannot create user "%s".' % self.name, err=err, out=out, rc=rc)

        self._make_group_numerical()
        if self.uid is None:
            self.uid = str(self._get_next_uid(self.system))

        # Homedir is not created by default
        if self.create_home:
            if self.home is None:
                self.home = '/Users/%s' % self.name
            if not self.module.check_mode:
                if not os.path.exists(self.home):
                    os.makedirs(self.home)
                self.chown_homedir(int(self.uid), int(self.group), self.home)

        # dscl sets shell to /usr/bin/false when UserShell is not specified
        # so set the shell to /bin/bash when the user is not a system user
        if not self.system and self.shell is None:
            self.shell = '/bin/bash'

        for field in self.fields:
            if field[0] in self.__dict__ and self.__dict__[field[0]]:

                cmd = self._get_dscl()
                cmd += ['-create', '/Users/%s' % self.name, field[1], self.__dict__[field[0]]]
                (rc, _err, _out) = self.execute_command(cmd)
                if rc != 0:
                    self.module.fail_json(msg='Cannot add property "%s" to user "%s".' % (field[0], self.name), err=err, out=out, rc=rc)

                out += _out
                err += _err
                if rc != 0:
                    return (rc, _err, _out)

        (rc, _err, _out) = self._change_user_password()
        out += _out
        err += _err

        self._update_system_user()
        # here we don't care about change status since it is a creation,
        # thus changed is always true.
        if self.groups:
            (rc, _out, _err, changed) = self._modify_group()
            out += _out
            err += _err
        return (rc, err, out)

    def modify_user(self):
        changed = None
        out = ''
        err = ''

        if self.group:
            self._make_group_numerical()

        for field in self.fields:
            if field[0] in self.__dict__ and self.__dict__[field[0]]:
                current = self._get_user_property(field[1])
                if current is None or current != self.__dict__[field[0]]:
                    cmd = self._get_dscl()
                    cmd += ['-create', '/Users/%s' % self.name, field[1], self.__dict__[field[0]]]
                    (rc, _err, _out) = self.execute_command(cmd)
                    if rc != 0:
                        self.module.fail_json(
                            msg='Cannot update property "%s" for user "%s".'
                            % (field[0], self.name), err=err, out=out, rc=rc)
                    changed = rc
                    out += _out
                    err += _err
        if self.update_password == 'always' and self.password is not None:
            (rc, _err, _out) = self._change_user_password()
            out += _out
            err += _err
            changed = rc

        if self.groups:
            (rc, _out, _err, _changed) = self._modify_group()
            out += _out
            err += _err

            if _changed is True:
                changed = rc

        rc = self._update_system_user()
        if rc == 0:
            changed = rc

        return (changed, out, err)


class AIX(User):
    """
    This is a AIX User manipulation class.

    This overrides the following methods from the generic class:-
      - create_user()
      - remove_user()
      - modify_user()
    """

    platform = 'AIX'
    distribution = None
    SHADOWFILE = '/etc/security/passwd'

    def remove_user(self):
        cmd = [self.module.get_bin_path('userdel', True)]
        if self.remove:
            cmd.append('-r')
        cmd.append(self.name)

        return self.execute_command(cmd)

    def create_user_useradd(self, command_name='useradd'):
        cmd = [self.module.get_bin_path(command_name, True)]

        if self.uid is not None:
            cmd.append('-u')
            cmd.append(self.uid)

        if self.group is not None:
            if not self.group_exists(self.group):
                self.module.fail_json(msg="Group %s does not exist" % self.group)
            cmd.append('-g')
            cmd.append(self.group)

        if self.groups is not None and len(self.groups):
            groups = self.get_groups_set()
            cmd.append('-G')
            cmd.append(','.join(groups))

        if self.comment is not None:
            cmd.append('-c')
            cmd.append(self.comment)

        if self.home is not None:
            cmd.append('-d')
            cmd.append(self.home)

        if self.shell is not None:
            cmd.append('-s')
            cmd.append(self.shell)

        if self.create_home:
            cmd.append('-m')

            if self.skeleton is not None:
                cmd.append('-k')
                cmd.append(self.skeleton)

        cmd.append(self.name)
        (rc, out, err) = self.execute_command(cmd)

        # set password with chpasswd
        if self.password is not None:
            cmd = []
            cmd.append(self.module.get_bin_path('chpasswd', True))
            cmd.append('-e')
            cmd.append('-c')
            self.execute_command(cmd, data="%s:%s" % (self.name, self.password))

        return (rc, out, err)

    def modify_user_usermod(self):
        cmd = [self.module.get_bin_path('usermod', True)]
        info = self.user_info()

        if self.uid is not None and info[2] != int(self.uid):
            cmd.append('-u')
            cmd.append(self.uid)

        if self.group is not None:
            if not self.group_exists(self.group):
                self.module.fail_json(msg="Group %s does not exist" % self.group)
            ginfo = self.group_info(self.group)
            if info[3] != ginfo[2]:
                cmd.append('-g')
                cmd.append(self.group)

        if self.groups is not None:
            current_groups = self.user_group_membership()
            groups_need_mod = False
            groups = []

            if self.groups == '':
                if current_groups and not self.append:
                    groups_need_mod = True
            else:
                groups = self.get_groups_set()
                group_diff = set(current_groups).symmetric_difference(groups)

                if group_diff:
                    if self.append:
                        for g in groups:
                            if g in group_diff:
                                groups_need_mod = True
                                break
                    else:
                        groups_need_mod = True

            if groups_need_mod:
                cmd.append('-G')
                cmd.append(','.join(groups))

        if self.comment is not None and info[4] != self.comment:
            cmd.append('-c')
            cmd.append(self.comment)

        if self.home is not None and info[5] != self.home:
            if self.move_home:
                cmd.append('-m')
            cmd.append('-d')
            cmd.append(self.home)

        if self.shell is not None and info[6] != self.shell:
            cmd.append('-s')
            cmd.append(self.shell)

        # skip if no changes to be made
        if len(cmd) == 1:
            (rc, out, err) = (None, '', '')
        else:
            cmd.append(self.name)
            (rc, out, err) = self.execute_command(cmd)

        # set password with chpasswd
        if self.update_password == 'always' and self.password is not None and info[1] != self.password:
            cmd = []
            cmd.append(self.module.get_bin_path('chpasswd', True))
            cmd.append('-e')
            cmd.append('-c')
            (rc2, out2, err2) = self.execute_command(cmd, data="%s:%s" % (self.name, self.password))
        else:
            (rc2, out2, err2) = (None, '', '')

        if rc is not None:
            return (rc, out + out2, err + err2)
        else:
            return (rc2, out + out2, err + err2)


class HPUX(User):
    """
    This is a HP-UX User manipulation class.

    This overrides the following methods from the generic class:-
      - create_user()
      - remove_user()
      - modify_user()
    """

    platform = 'HP-UX'
    distribution = None
    SHADOWFILE = '/etc/shadow'

    def create_user(self):
        cmd = ['/usr/sam/lbin/useradd.sam']

        if self.uid is not None:
            cmd.append('-u')
            cmd.append(self.uid)

            if self.non_unique:
                cmd.append('-o')

        if self.group is not None:
            if not self.group_exists(self.group):
                self.module.fail_json(msg="Group %s does not exist" % self.group)
            cmd.append('-g')
            cmd.append(self.group)

        if self.groups is not None and len(self.groups):
            groups = self.get_groups_set()
            cmd.append('-G')
            cmd.append(','.join(groups))

        if self.comment is not None:
            cmd.append('-c')
            cmd.append(self.comment)

        if self.home is not None:
            cmd.append('-d')
            cmd.append(self.home)

        if self.shell is not None:
            cmd.append('-s')
            cmd.append(self.shell)

        if self.password is not None:
            cmd.append('-p')
            cmd.append(self.password)

        if self.create_home:
            cmd.append('-m')
        else:
            cmd.append('-M')

        if self.system:
            cmd.append('-r')

        cmd.append(self.name)
        return self.execute_command(cmd)

    def remove_user(self):
        cmd = ['/usr/sam/lbin/userdel.sam']
        if self.force:
            cmd.append('-F')
        if self.remove:
            cmd.append('-r')
        cmd.append(self.name)
        return self.execute_command(cmd)

    def modify_user(self):
        cmd = ['/usr/sam/lbin/usermod.sam']
        info = self.user_info()
        has_append = self._check_usermod_append()

        if self.uid is not None and info[2] != int(self.uid):
            cmd.append('-u')
            cmd.append(self.uid)

            if self.non_unique:
                cmd.append('-o')

        if self.group is not None:
            if not self.group_exists(self.group):
                self.module.fail_json(msg="Group %s does not exist" % self.group)
            ginfo = self.group_info(self.group)
            if info[3] != ginfo[2]:
                cmd.append('-g')
                cmd.append(self.group)

        if self.groups is not None:
            current_groups = self.user_group_membership()
            groups_need_mod = False
            groups = []

            if self.groups == '':
                if current_groups and not self.append:
                    groups_need_mod = True
            else:
                groups = self.get_groups_set(remove_existing=False)
                group_diff = set(current_groups).symmetric_difference(groups)

                if group_diff:
                    if self.append:
                        for g in groups:
                            if g in group_diff:
                                groups_need_mod = True
                                break
                    else:
                        groups_need_mod = True

            if groups_need_mod:
                cmd.append('-G')
                new_groups = groups
                if self.append:
                    new_groups = groups | set(current_groups)
                cmd.append(','.join(new_groups))

        if self.comment is not None and info[4] != self.comment:
            cmd.append('-c')
            cmd.append(self.comment)

        if self.home is not None and info[5] != self.home:
            cmd.append('-d')
            cmd.append(self.home)
            if self.move_home:
                cmd.append('-m')

        if self.shell is not None and info[6] != self.shell:
            cmd.append('-s')
            cmd.append(self.shell)

        if self.update_password == 'always' and self.password is not None and info[1] != self.password:
            cmd.append('-p')
            cmd.append(self.password)

        # skip if no changes to be made
        if len(cmd) == 1:
            return (None, '', '')

        cmd.append(self.name)
        return self.execute_command(cmd)



def main():
<<<<<<< HEAD
    ssh_defaults = {
        'bits': 0,
        'type': 'rsa',
        'passphrase': None,
        'comment': 'ansible-generated on %s' % socket.gethostname()
    }
    module=AnsibleModule(
        argument_spec=dict(
            state=dict(default='present', choices=['present', 'absent'], type='str'),
            name=dict(required=True, aliases=['user'], type='str'),
            uid=dict(default=None, type='str'),
            non_unique=dict(default='no', type='bool'),
            group=dict(default=None, type='str'),
            groups=dict(default=None, type='list'),
            comment=dict(default=None, type='str'),
            home=dict(default=None, type='path'),
            shell=dict(default=None, type='str'),
            password=dict(default=None, type='str', no_log=True),
            login_class=dict(default=None, type='str'),
=======
    ssh_defaults = dict(
        bits=0,
        type='rsa',
        passphrase=None,
        comment='ansible-generated on %s' % socket.gethostname()
    )
    module = AnsibleModule(
        argument_spec=dict(
            state=dict(type='str', default='present', choices=['absent', 'present']),
            name=dict(type='str', required=True, aliases=['user']),
            uid=dict(type='str'),
            non_unique=dict(type='bool', default=False),
            group=dict(type='str'),
            groups=dict(type='list'),
            comment=dict(type='str'),
            home=dict(type='path'),
            shell=dict(type='str'),
            password=dict(type='str', no_log=True),
            login_class=dict(type='str'),
>>>>>>> 75a6f9db
            # following options are specific to selinux
            seuser=dict(type='str'),
            # following options are specific to userdel
            force=dict(type='bool', default=False),
            remove=dict(type='bool', default=False),
            # following options are specific to useradd
            create_home=dict(type='bool', default=True, aliases=['createhome']),
            skeleton=dict(type='str'),
            system=dict(type='bool', default=False),
            # following options are specific to usermod
            move_home=dict(type='bool', default=False),
            append=dict(type='bool', default=False),
            # following are specific to ssh key generation
            generate_ssh_key=dict(type='bool'),
<<<<<<< HEAD
            ssh_key_bits=dict(default=ssh_defaults['bits'], type='int'),
            ssh_key_type=dict(default=ssh_defaults['type'], type='str'),
            ssh_key_file=dict(default=None, type='path'),
            ssh_key_comment=dict(default=ssh_defaults['comment'], type='str'),
            ssh_key_passphrase=dict(default=None, type='str', no_log=True),
            update_password=dict(default='always', choice=['always', 'on_create'], type='str'),
            expires=dict(default=None, type='float'),
=======
            ssh_key_bits=dict(type='int', default=ssh_defaults['bits']),
            ssh_key_type=dict(type='str', default=ssh_defaults['type']),
            ssh_key_file=dict(type='path'),
            ssh_key_comment=dict(type='str', default=ssh_defaults['comment']),
            ssh_key_passphrase=dict(type='str', no_log=True),
            update_password=dict(type='str', default='always', choices=['always', 'on_create']),
            expires=dict(type='float'),
>>>>>>> 75a6f9db
            local=dict(type='bool'),
        ),
        supports_check_mode=True
    )

    user = User(module)

    module.debug('User instantiated - platform %s' % user.platform)
    if user.distribution:
        module.debug('User instantiated - distribution %s' % user.distribution)

    rc = None
    out = ''
    err = ''
    result = {}
    result['name'] = user.name
    result['state'] = user.state
    if user.state == 'absent':
        if user.user_exists():
            if module.check_mode:
                module.exit_json(changed=True)
            (rc, out, err) = user.remove_user()
            if rc != 0:
                module.fail_json(name=user.name, msg=err, rc=rc)
            result['force'] = user.force
            result['remove'] = user.remove
    elif user.state == 'present':
        if not user.user_exists():
            if module.check_mode:
                module.exit_json(changed=True)
            (rc, out, err) = user.create_user()
            if module.check_mode:
                result['system'] = user.name
            else:
                result['system'] = user.system
                result['create_home'] = user.create_home
        else:
            # modify user (note: this function is check mode aware)
            (rc, out, err) = user.modify_user()
            result['append'] = user.append
            result['move_home'] = user.move_home
        if rc is not None and rc != 0:
            module.fail_json(name=user.name, msg=err, rc=rc)
        if user.password is not None:
            result['password'] = 'NOT_LOGGING_PASSWORD'

    if rc is None:
        result['changed'] = False
    else:
        result['changed'] = True
    if out:
        result['stdout'] = out
    if err:
        result['stderr'] = err

    if user.user_exists():
        info = user.user_info()
        if info is False:
            result['msg'] = "failed to look up user name: %s" % user.name
            result['failed'] = True
        result['uid'] = info[2]
        result['group'] = info[3]
        result['comment'] = info[4]
        result['home'] = info[5]
        result['shell'] = info[6]
        result['uid'] = info[2]
        if user.groups is not None:
            result['groups'] = user.groups

        # handle missing homedirs
        info = user.user_info()
        if user.home is None:
            user.home = info[5]
        if not os.path.exists(user.home) and user.create_home:
            if not module.check_mode:
                user.create_homedir(user.home)
                user.chown_homedir(info[2], info[3], user.home)
            result['changed'] = True

        # deal with ssh key
        if user.sshkeygen:
            # generate ssh key (note: this function is check mode aware)
            (rc, out, err) = user.ssh_key_gen()
            if rc is not None and rc != 0:
                module.fail_json(name=user.name, msg=err, rc=rc)
            if rc == 0:
                result['changed'] = True
            (rc, out, err) = user.ssh_key_fingerprint()
            if rc == 0:
                result['ssh_fingerprint'] = out.strip()
            else:
                result['ssh_fingerprint'] = err.strip()
            result['ssh_key_file'] = user.get_ssh_key_path()
            result['ssh_public_key'] = user.get_ssh_public_key()

    module.exit_json(**result)

# import module snippets
if __name__ == '__main__':
    main()<|MERGE_RESOLUTION|>--- conflicted
+++ resolved
@@ -2105,7 +2105,7 @@
 
 
 def main():
-<<<<<<< HEAD
+
     ssh_defaults = {
         'bits': 0,
         'type': 'rsa',
@@ -2125,7 +2125,7 @@
             shell=dict(default=None, type='str'),
             password=dict(default=None, type='str', no_log=True),
             login_class=dict(default=None, type='str'),
-=======
+
     ssh_defaults = dict(
         bits=0,
         type='rsa',
@@ -2145,7 +2145,7 @@
             shell=dict(type='str'),
             password=dict(type='str', no_log=True),
             login_class=dict(type='str'),
->>>>>>> 75a6f9db
+
             # following options are specific to selinux
             seuser=dict(type='str'),
             # following options are specific to userdel
@@ -2160,7 +2160,6 @@
             append=dict(type='bool', default=False),
             # following are specific to ssh key generation
             generate_ssh_key=dict(type='bool'),
-<<<<<<< HEAD
             ssh_key_bits=dict(default=ssh_defaults['bits'], type='int'),
             ssh_key_type=dict(default=ssh_defaults['type'], type='str'),
             ssh_key_file=dict(default=None, type='path'),
@@ -2168,7 +2167,6 @@
             ssh_key_passphrase=dict(default=None, type='str', no_log=True),
             update_password=dict(default='always', choice=['always', 'on_create'], type='str'),
             expires=dict(default=None, type='float'),
-=======
             ssh_key_bits=dict(type='int', default=ssh_defaults['bits']),
             ssh_key_type=dict(type='str', default=ssh_defaults['type']),
             ssh_key_file=dict(type='path'),
@@ -2176,7 +2174,6 @@
             ssh_key_passphrase=dict(type='str', no_log=True),
             update_password=dict(type='str', default='always', choices=['always', 'on_create']),
             expires=dict(type='float'),
->>>>>>> 75a6f9db
             local=dict(type='bool'),
         ),
         supports_check_mode=True
