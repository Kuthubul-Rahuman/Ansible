#!/usr/bin/python
# Copyright (c) 2016 Thomas Stringer, <tomstr@microsoft.com>
# GNU General Public License v3.0+ (see COPYING or https://www.gnu.org/licenses/gpl-3.0.txt)

from __future__ import absolute_import, division, print_function
__metaclass__ = type


ANSIBLE_METADATA = {'metadata_version': '1.1',
                    'status': ['preview'],
                    'supported_by': 'community'}


DOCUMENTATION = '''
---
module: azure_rm_loadbalancer

version_added: "2.4"

short_description: Manage Azure load balancers.

description:
    - Create, update and delete Azure load balancers

options:
    resource_group:
        description:
            - Name of a resource group where the load balancer exists or will be created.
        required: true
    name:
        description:
            - Name of the load balancer.
        required: true
    state:
        description:
            - Assert the state of the load balancer. Use C(present) to create/update a load balancer, or
              C(absent) to delete one.
        default: present
        choices:
            - absent
            - present
    location:
        description:
            - Valid azure location. Defaults to location of the resource group.
    sku:
        description:
            The load balancer SKU.
        choices:
            - Basic
            - Standard
        version_added: 2.6
    frontend_ip_configurations:
        description: List of frontend IPs to be used
        suboptions:
            name:
                description: Name of the frontend ip configuration.
                required: True
            public_ip_address:
                description: Name of an existing public IP address object in the current resource group to associate with the security group.
            private_ip_address:
                description: The reference of the Public IP resource.
                version_added: 2.6
            private_ip_allocation_method:
                description: The Private IP allocation method.
                choices:
                    - Static
                    - Dynamic
                version_added: 2.6
            subnet:
                description:
                    - The reference of the subnet resource.
                    - Should be an existing subnet's resource id.
                version_added: 2.6
        version_added: 2.5
    backend_address_pools:
        description: List of backend address pools
        suboptions:
            name:
                description: Name of the backend address pool.
                required: True
        version_added: 2.5
    probes:
        description: List of probe definitions used to check endpoint health.
        suboptions:
            name:
                description: Name of the probe.
                required: True
            port:
                description: Probe port for communicating the probe. Possible values range from 1 to 65535, inclusive.
                required: True
            protocol:
                description:
                    - The protocol of the end point to be probed.
                    - If 'Tcp' is specified, a received ACK is required for the probe to be successful.
                    - If 'Http' is specified, a 200 OK response from the specified URL is required for the probe to be successful.
                choices:
                    - Tcp
                    - Http
                default: Tcp
            interval:
                description:
                    - The interval, in seconds, for how frequently to probe the endpoint for health status.
                    - Slightly less than half the allocated timeout period, which allows two full probes before taking the instance out of rotation.
                    - The default value is 15, the minimum value is 5.
                default: 15
            fail_count:
                description:
                    - The number of probes where if no response, will result in stopping further traffic from being delivered to the endpoint.
                    - This values allows endpoints to be taken out of rotation faster or slower than the typical times used in Azure.
                default: 3
                aliases:
                    - number_of_probes
            request_path:
                description:
                    - The URI used for requesting health status from the VM.
                    - Path is required if a protocol is set to http. Otherwise, it is not allowed.
        version_added: 2.5
    inbound_nat_pools:
        description:
            - Defines an external port range for inbound NAT to a single backend port on NICs associated with a load balancer.
            - Inbound NAT rules are created automatically for each NIC associated with the Load Balancer using an external port from this range.
            - Defining an Inbound NAT pool on your Load Balancer is mutually exclusive with defining inbound Nat rules.
            - Inbound NAT pools are referenced from virtual machine scale sets.
            - NICs that are associated with individual virtual machines cannot reference an inbound NAT pool.
            - They have to reference individual inbound NAT rules.
        suboptions:
            name:
                description: Name of the inbound NAT pool.
                required: True
            frontend_ip_configuration_name:
                description: A reference to frontend IP addresses.
                required: True
            protocol:
                description: IP protocol for the NAT pool
                choices:
                    - Tcp
                    - Udp
                    - All
                default: Tcp
            frontend_port_range_start:
                description:
                    - The first port in the range of external ports that will be used to provide inbound NAT to NICs associated with the load balancer.
                    - Acceptable values range between 1 and 65534.
                required: True
            frontend_port_range_end:
                description:
                    - The last port in the range of external ports that will be used to provide inbound NAT to NICs associated with the load balancer.
                    - Acceptable values range between 1 and 65535.
                required: True
            backend_port:
                description:
                    - The port used for internal connections on the endpoint.
                    - Acceptable values are between 1 and 65535.
        version_added: 2.5
    load_balancing_rules:
        description:
            - Object collection representing the load balancing rules Gets the provisioning.
        suboptions:
            name:
                description: name of the load balancing rule.
                required: True
            frontend_ip_configuration:
                description: A reference to frontend IP addresses.
                required: True
            backend_address_pool:
                description: A reference to a pool of DIPs. Inbound traffic is randomly load balanced across IPs in the backend IPs.
                required: True
            probe:
                description: The name of the load balancer probe this rule should use for health checks.
                required: True
            protocol:
                description: IP protocol for the load balancing rule.
                choices:
                    - Tcp
                    - Udp
                    - All
                default: Tcp
            load_distribution:
                description:
                    - The session persistence policy for this rule; C(Default) is no persistence.
                choices:
                    - Default
                    - SourceIP
                    - SourceIPProtocol
                default: Default
            frontend_port:
                description:
                    - The port for the external endpoint.
                    - Frontend port numbers must be unique across all rules within the load balancer.
                    - Acceptable values are between 0 and 65534.
                    - Note that value 0 enables "Any Port"
                required: True
            backend_port:
                description:
                    - The port used for internal connections on the endpoint.
                    - Acceptable values are between 0 and 65535.
                    - Note that value 0 enables "Any Port"
            idle_timeout:
                description:
                    - The timeout for the TCP idle connection.
                    - The value can be set between 4 and 30 minutes.
                    - The default value is 4 minutes.
                    - This element is only used when the protocol is set to TCP.
            enable_floating_ip:
                description:
                    - Configures SNAT for the VMs in the backend pool to use the publicIP address specified in the frontend of the load balancing rule.
        version_added: 2.5
    public_ip_address_name:
        description:
            - (deprecated) Name of an existing public IP address object to associate with the security group.
            - This option has been deprecated, and will be removed in 2.9. Use I(frontend_ip_configurations) instead.
        aliases:
            - public_ip_address
            - public_ip_name
            - public_ip
        required: false
    probe_port:
        description:
            - (deprecated) The port that the health probe will use.
            - This option has been deprecated, and will be removed in 2.9. Use I(probes) instead.
        required: false
    probe_protocol:
        description:
            - (deprecated) The protocol to use for the health probe.
            - This option has been deprecated, and will be removed in 2.9. Use I(probes) instead.
        required: false
        choices:
            - Tcp
            - Http
    probe_interval:
        description:
            - (deprecated) Time (in seconds) between endpoint health probes.
            - This option has been deprecated, and will be removed in 2.9. Use I(probes) instead.
        default: 15
        required: false
    probe_fail_count:
        description:
            - (deprecated) The amount of probe failures for the load balancer to make a health determination.
            - This option has been deprecated, and will be removed in 2.9. Use I(probes) instead.
        default: 3
        required: false
    probe_request_path:
        description:
            - (deprecated) The URL that an HTTP probe will use (only relevant if probe_protocol is set to Http).
            - This option has been deprecated, and will be removed in 2.9. Use I(probes) instead.
        required: false
    protocol:
        description:
            - (deprecated) The protocol (TCP or UDP) that the load balancer will use.
            - This option has been deprecated, and will be removed in 2.9. Use I(load_balancing_rules) instead.
        required: false
        choices:
            - Tcp
            - Udp
    load_distribution:
        description:
            - (deprecated) The type of load distribution that the load balancer will employ.
            - This option has been deprecated, and will be removed in 2.9. Use I(load_balancing_rules) instead.
        required: false
        choices:
            - Default
            - SourceIP
            - SourceIPProtocol
    frontend_port:
        description:
            - (deprecated) Frontend port that will be exposed for the load balancer.
            - This option has been deprecated, and will be removed in 2.9. Use I(load_balancing_rules) instead.
        required: false
    backend_port:
        description:
            - (deprecated) Backend port that will be exposed for the load balancer.
            - This option has been deprecated, and will be removed in 2.9. Use I(load_balancing_rules) instead.
        required: false
    idle_timeout:
        description:
            - (deprecated) Timeout for TCP idle connection in minutes.
            - This option has been deprecated, and will be removed in 2.9. Use I(load_balancing_rules) instead.
        default: 4
        required: false
    natpool_frontend_port_start:
        description:
            - (deprecated) Start of the port range for a NAT pool.
            - This option has been deprecated, and will be removed in 2.9. Use I(inbound_nat_pools) instead.
        required: false
    natpool_frontend_port_end:
        description:
            - (deprecated) End of the port range for a NAT pool.
            - This option has been deprecated, and will be removed in 2.9. Use I(inbound_nat_pools) instead.
        required: false
    natpool_backend_port:
        description:
            - (deprecated) Backend port used by the NAT pool.
            - This option has been deprecated, and will be removed in 2.9. Use I(inbound_nat_pools) instead.
        required: false
    natpool_protocol:
        description:
            - (deprecated) The protocol for the NAT pool.
            - This option has been deprecated, and will be removed in 2.9. Use I(inbound_nat_pools) instead.
        required: false
extends_documentation_fragment:
    - azure
    - azure_tags

author:
    - "Thomas Stringer (@tstringer)"
    - "Yuwei Zhou (@yuwzho)"
'''

EXAMPLES = '''
<<<<<<< HEAD
    # Example for 2.5+ module
    - name: Create a master load balancer
      azure_rm_loadbalancer:
        name: myLoadBalancer
        resource_group: myResourceGroup
        location: northeurope
        backend_address_pools:
          - name: myBackendPool
        frontend_ip_configurations:
          - name: myFrontendIPcfg
            public_ip_address: myPublicIP
        probes:
          - name: myProbe
            fail_count: 3
            interval: 5
            port: 8443
            protocol: Http
            request_path: "/"
        load_balancing_rules:
          - name: myLoadBalancingRules
            frontend_port: 8443
            backend_port: 8443
            frontend_ip_configuration: myFrontendIPcfg
            load_distribution: SourceIP
            protocol: Tcp
            backend_address_pool: myBackendPool
            probe: myProbe
    # Example for <2.5 module
    - name: Create a load balancer
      azure_rm_loadbalancer:
        name: myloadbalancer
        location: eastus
        resource_group: my-rg
        public_ip: mypublicip
        probe_protocol: Tcp
        probe_port: 80
        probe_interval: 10
        probe_fail_count: 3
=======
- name: create load balancer
  azure_rm_loadbalancer:
    resource_group: testrg
    name: testloadbalancer1
    frontend_ip_configurations:
      - name: frontendipconf0
        public_ip_address: testpip
    backend_address_pools:
      - name: backendaddrpool0
    probes:
      - name: prob0
        port: 80
    inbound_nat_pools:
      - name: inboundnatpool0
        frontend_ip_configuration_name: frontendipconf0
>>>>>>> d9ee6936
        protocol: Tcp
        frontend_port_range_start: 80
        frontend_port_range_end: 81
        backend_port: 8080
    load_balancing_rules:
      - name: lbrbalancingrule0
        frontend_ip_configuration: frontendipconf0
        backend_address_pool: backendaddrpool0
        frontend_port: 80
        backend_port: 80
        probe: prob0
'''

RETURN = '''
state:
    description: Current state of the load balancer
    returned: always
    type: dict
changed:
    description: Whether or not the resource has changed
    returned: always
    type: bool
'''

import random
from ansible.module_utils.azure_rm_common import AzureRMModuleBase, format_resource_id

try:
    from msrestazure.tools import parse_resource_id
    from msrestazure.azure_exceptions import CloudError
except ImportError:
    # This is handled in azure_rm_common
    pass


frontend_ip_configuration_spec = dict(
    name=dict(
        type='str',
        required=True
    ),
    public_ip_address=dict(
        type='str'
    ),
    private_ip_address=dict(
        type='str'
    ),
    private_ip_allocation_method=dict(
        type='str'
    ),
    subnet=dict(
        type='str'
    )
)


backend_address_pool_spec = dict(
    name=dict(
        type='str',
        required=True
    )
)


probes_spec = dict(
    name=dict(
        type='str',
        required=True
    ),
    port=dict(
        type='int',
        required=True
    ),
    protocol=dict(
        type='str',
        choices=['Tcp', 'Http'],
        default='Tcp'
    ),
    interval=dict(
        type='int',
        default=15
    ),
    fail_count=dict(
        type='int',
        default=3,
        aliases=['number_of_probes']
    ),
    request_path=dict(
        type='str'
    )
)


inbound_nat_pool_spec = dict(
    name=dict(
        type='str',
        required=True
    ),
    frontend_ip_configuration_name=dict(
        type='str',
        required=True
    ),
    protocol=dict(
        type='str',
        choices=['Tcp', 'Udp', 'All'],
        default='Tcp'
    ),
    frontend_port_range_start=dict(
        type='int',
        required=True
    ),
    frontend_port_range_end=dict(
        type='int',
        required=True
    ),
    backend_port=dict(
        type='int',
        required=True
    )
)


load_balancing_rule_spec = dict(
    name=dict(
        type='str',
        required=True
    ),
    frontend_ip_configuration=dict(
        type='str',
        required=True
    ),
    backend_address_pool=dict(
        type='str',
        required=True
    ),
    probe=dict(
        type='str',
        required=True
    ),
    protocol=dict(
        type='str',
        choices=['Tcp', 'Udp', 'All'],
        default='Tcp'
    ),
    load_distribution=dict(
        type='str',
        choices=['Default', 'SourceIP', 'SourceIPProtocol'],
        default='Default'
    ),
    frontend_port=dict(
        type='int',
        required=True
    ),
    backend_port=dict(
        type='int'
    ),
    idle_timeout=dict(
        type='int',
        default=4
    ),
    enable_floating_ip=dict(
        type='bool'
    )
)


class AzureRMLoadBalancer(AzureRMModuleBase):
    """Configuration class for an Azure RM load balancer resource"""

    def __init__(self):
        self.module_args = dict(
            resource_group=dict(
                type='str',
                required=True
            ),
            name=dict(
                type='str',
                required=True
            ),
            state=dict(
                type='str',
                default='present',
                choices=['present', 'absent']
            ),
            location=dict(
                type='str'
            ),
            sku=dict(
                type='str',
                choices=['Basic', 'Standard']
            ),
            frontend_ip_configurations=dict(
                type='list',
                elements='dict',
                options=frontend_ip_configuration_spec
            ),
            backend_address_pools=dict(
                type='list',
                elements='dict',
                options=backend_address_pool_spec
            ),
            probes=dict(
                type='list',
                elements='dict',
                options=probes_spec
            ),
            inbound_nat_pools=dict(
                type='list',
                elements='dict',
                options=inbound_nat_pool_spec
            ),
            load_balancing_rules=dict(
                type='list',
                elements='dict',
                options=load_balancing_rule_spec
            ),
            public_ip_address_name=dict(
                type='str',
                aliases=['public_ip_address', 'public_ip_name', 'public_ip']
            ),
            probe_port=dict(
                type='int'
            ),
            probe_protocol=dict(
                type='str',
                choices=['Tcp', 'Http']
            ),
            probe_interval=dict(
                type='int',
                default=15
            ),
            probe_fail_count=dict(
                type='int',
                default=3
            ),
            probe_request_path=dict(
                type='str'
            ),
            protocol=dict(
                type='str',
                choices=['Tcp', 'Udp']
            ),
            load_distribution=dict(
                type='str',
                choices=['Default', 'SourceIP', 'SourceIPProtocol']
            ),
            frontend_port=dict(
                type='int'
            ),
            backend_port=dict(
                type='int'
            ),
            idle_timeout=dict(
                type='int',
                default=4
            ),
            natpool_frontend_port_start=dict(
                type='int'
            ),
            natpool_frontend_port_end=dict(
                type='int'
            ),
            natpool_backend_port=dict(
                type='int'
            ),
            natpool_protocol=dict(
                type='str'
            )
        )

        self.resource_group = None
        self.name = None
        self.location = None
        self.sku = None
        self.frontend_ip_configurations = None
        self.backend_address_pools = None
        self.probes = None
        self.inbound_nat_pools = None
        self.load_balancing_rules = None
        self.public_ip_address_name = None
        self.state = None
        self.probe_port = None
        self.probe_protocol = None
        self.probe_interval = None
        self.probe_fail_count = None
        self.probe_request_path = None
        self.protocol = None
        self.load_distribution = None
        self.frontend_port = None
        self.backend_port = None
        self.idle_timeout = None
        self.natpool_frontend_port_start = None
        self.natpool_frontend_port_end = None
        self.natpool_backend_port = None
        self.natpool_protocol = None
        self.tags = None

        self.results = dict(changed=False, state=dict())

        super(AzureRMLoadBalancer, self).__init__(
            derived_arg_spec=self.module_args,
            supports_check_mode=True
        )

    def exec_module(self, **kwargs):
        """Main module execution method"""
        for key in list(self.module_args.keys()) + ['tags']:
            setattr(self, key, kwargs[key])

        changed = False

        resource_group = self.get_resource_group(self.resource_group)
        if not self.location:
            self.location = resource_group.location

        load_balancer = self.get_load_balancer()

        if self.state == 'present':
            # compatible parameters
            if not self.frontend_ip_configurations and not self.backend_address_pools and not self.probes and not self.inbound_nat_pools:
                self.deprecate('Discrete load balancer config settings are deprecated and will be removed.'
                               ' Use frontend_ip_configurations, backend_address_pools, probes, inbound_nat_pools lists instead.', version='2.9')
                frontend_ip_name = 'frontendip0'
                backend_address_pool_name = 'backendaddrp0'
                prob_name = 'prob0'
                inbound_nat_pool_name = 'inboundnatp0'
                lb_rule_name = 'lbr'
                self.frontend_ip_configurations = [dict(
                    name=frontend_ip_name,
                    public_ip_address=self.public_ip_address_name
                )]
                self.backend_address_pools = [dict(
                    name=backend_address_pool_name
                )]
                self.probes = [dict(
                    name=prob_name,
                    port=self.probe_port,
                    protocol=self.probe_protocol,
                    interval=self.probe_interval,
                    fail_count=self.probe_fail_count,
                    request_path=self.probe_request_path
                )] if self.probe_protocol else None
                self.inbound_nat_pools = [dict(
                    name=inbound_nat_pool_name,
                    frontend_ip_configuration_name=frontend_ip_name,
                    protocol=self.natpool_protocol,
                    frontend_port_range_start=self.natpool_frontend_port_start,
                    frontend_port_range_end=self.natpool_frontend_port_end,
                    backend_port=self.natpool_backend_port
                )] if self.natpool_protocol else None
                self.load_balancing_rules = [dict(
                    name=lb_rule_name,
                    frontend_ip_configuration=frontend_ip_name,
                    backend_address_pool=backend_address_pool_name,
                    probe=prob_name,
                    protocol=self.protocol,
                    load_distribution=self.load_distribution,
                    frontend_port=self.frontend_port,
                    backend_port=self.backend_port,
                    idle_timeout=self.idle_timeout,
                    enable_floating_ip=False
                )] if self.protocol else None
            if load_balancer:
                # check update, NIE
                changed = False
            else:
                changed = True
        elif self.state == 'absent' and load_balancer:
            changed = True

        self.results['state'] = load_balancer_to_dict(load_balancer)
        if 'tags' in self.results['state']:
            update_tags, self.results['state']['tags'] = self.update_tags(self.results['state']['tags'])
            if update_tags:
                changed = True
        else:
            if self.tags:
                changed = True
        self.results['changed'] = changed

        if self.state == 'present' and changed:
            # create or update
            frontend_ip_configurations_param = [self.network_models.FrontendIPConfiguration(
                name=item.get('name'),
                public_ip_address=self.get_public_ip_address_instance(item.get('public_ip_address')) if item.get('public_ip_address') else None,
                private_ip_address=item.get('private_ip_address'),
                private_ip_allocation_method=item.get('private_ip_allocation_method'),
                subnet=self.network_models.Subnet(id=item.get('subnet')) if item.get('subnet') else None
            ) for item in self.frontend_ip_configurations] if self.frontend_ip_configurations else None

            backend_address_pools_param = [self.network_models.BackendAddressPool(
                name=item.get('name')
            ) for item in self.backend_address_pools] if self.backend_address_pools else None

            probes_param = [self.network_models.Probe(
                name=item.get('name'),
                port=item.get('port'),
                protocol=item.get('protocol'),
                interval_in_seconds=item.get('interval'),
                request_path=item.get('request_path'),
                number_of_probes=item.get('fail_count')
            ) for item in self.probes] if self.probes else None

            inbound_nat_pools_param = [self.network_models.InboundNatPool(
                name=item.get('name'),
                frontend_ip_configuration=self.network_models.SubResource(
                    frontend_ip_configuration_id(
                        self.subscription_id,
                        self.resource_group,
                        self.name,
                        item.get('frontend_ip_configuration_name'))),
                protocol=item.get('protocol'),
                frontend_port_range_start=item.get('frontend_port_range_start'),
                frontend_port_range_end=item.get('frontend_port_range_end'),
                backend_port=item.get('backend_port')
            ) for item in self.inbound_nat_pools] if self.inbound_nat_pools else None

            load_balancing_rules_param = [self.network_models.LoadBalancingRule(
                name=item.get('name'),
                frontend_ip_configuration=self.network_models.SubResource(
                    frontend_ip_configuration_id(
                        self.subscription_id,
                        self.resource_group,
                        self.name,
                        item.get('frontend_ip_configuration')
                    )
                ),
                backend_address_pool=self.network_models.SubResource(
                    backend_address_pool_id(
                        self.subscription_id,
                        self.resource_group,
                        self.name,
                        item.get('backend_address_pool')
                    )
                ),
                probe=self.network_models.SubResource(
                    probe_id(
                        self.subscription_id,
                        self.resource_group,
                        self.name,
                        item.get('probe')
                    )
                ),
                protocol=item.get('protocol'),
                load_distribution=item.get('load_distribution'),
                frontend_port=item.get('frontend_port'),
                backend_port=item.get('backend_port'),
                idle_timeout_in_minutes=item.get('idle_timeout'),
                enable_floating_ip=item.get('enable_floating_ip')
            ) for item in self.load_balancing_rules] if self.load_balancing_rules else None

            param = self.network_models.LoadBalancer(
                sku=self.network_models.LoadBalancerSku(self.sku) if self.sku else None,
                location=self.location,
                tags=self.tags,
                frontend_ip_configurations=frontend_ip_configurations_param,
                backend_address_pools=backend_address_pools_param,
                probes=probes_param,
                inbound_nat_pools=inbound_nat_pools_param,
                load_balancing_rules=load_balancing_rules_param
            )

            self.results['state'] = self.create_or_update_load_balancer(param)
        elif self.state == 'absent' and changed:
            self.delete_load_balancer()
            self.results['state'] = None

        return self.results

    def get_public_ip_address_instance(self, id):
        """Get a reference to the public ip address resource"""
        self.log('Fetching public ip address {}'.format(id))
        resource_id = format_resource_id(id, self.subscription_id, 'Microsoft.Network', 'publicIPAddresses', self.resource_group)
        return self.network_models.PublicIPAddress(id=resource_id)

    def get_load_balancer(self):
        """Get a load balancer"""
        self.log('Fetching loadbalancer {0}'.format(self.name))
        try:
            return self.network_client.load_balancers.get(self.resource_group, self.name)
        except CloudError:
            return None

    def delete_load_balancer(self):
        """Delete a load balancer"""
        self.log('Deleting loadbalancer {0}'.format(self.name))
        try:
            poller = self.network_client.load_balancers.delete(self.resource_group, self.name)
            return self.get_poller_result(poller)
        except CloudError as exc:
            self.fail("Error deleting loadbalancer {0} - {1}".format(self.name, str(exc)))

    def create_or_update_load_balancer(self, param):
        try:
            poller = self.network_client.load_balancers.create_or_update(self.resource_group, self.name, param)
            new_lb = self.get_poller_result(poller)
            return load_balancer_to_dict(new_lb)
        except CloudError as exc:
            self.fail("Error creating or updating load balancer {0} - {1}".format(self.name, str(exc)))


def load_balancer_to_dict(load_balancer):
    """Seralialize a LoadBalancer object to a dict"""
    if not load_balancer:
        return dict()

    result = dict(
        id=load_balancer.id,
        name=load_balancer.name,
        location=load_balancer.location,
        sku=load_balancer.sku.name,
        tags=load_balancer.tags,
        provisioning_state=load_balancer.provisioning_state,
        etag=load_balancer.etag,
        frontend_ip_configurations=[],
        backend_address_pools=[],
        load_balancing_rules=[],
        probes=[],
        inbound_nat_rules=[],
        inbound_nat_pools=[],
        outbound_nat_rules=[]
    )

    if load_balancer.frontend_ip_configurations:
        result['frontend_ip_configurations'] = [dict(
            id=_.id,
            name=_.name,
            etag=_.etag,
            provisioning_state=_.provisioning_state,
            private_ip_address=_.private_ip_address,
            private_ip_allocation_method=_.private_ip_allocation_method,
            subnet=dict(
                id=_.subnet.id,
                name=_.subnet.name,
                address_prefix=_.subnet.address_prefix
            ) if _.subnet else None,
            public_ip_address=dict(
                id=_.public_ip_address.id,
                location=_.public_ip_address.location,
                public_ip_allocation_method=_.public_ip_address.public_ip_allocation_method,
                ip_address=_.public_ip_address.ip_address
            ) if _.public_ip_address else None
        ) for _ in load_balancer.frontend_ip_configurations]

    if load_balancer.backend_address_pools:
        result['backend_address_pools'] = [dict(
            id=_.id,
            name=_.name,
            provisioning_state=_.provisioning_state,
            etag=_.etag
        ) for _ in load_balancer.backend_address_pools]

    if load_balancer.load_balancing_rules:
        result['load_balancing_rules'] = [dict(
            id=_.id,
            name=_.name,
            protocol=_.protocol,
            frontend_ip_configuration_id=_.frontend_ip_configuration.id,
            backend_address_pool_id=_.backend_address_pool.id,
            probe_id=_.probe.id,
            load_distribution=_.load_distribution,
            frontend_port=_.frontend_port,
            backend_port=_.backend_port,
            idle_timeout_in_minutes=_.idle_timeout_in_minutes,
            enable_floating_ip=_.enable_floating_ip,
            provisioning_state=_.provisioning_state,
            etag=_.etag
        ) for _ in load_balancer.load_balancing_rules]

    if load_balancer.probes:
        result['probes'] = [dict(
            id=_.id,
            name=_.name,
            protocol=_.protocol,
            port=_.port,
            interval_in_seconds=_.interval_in_seconds,
            number_of_probes=_.number_of_probes,
            request_path=_.request_path,
            provisioning_state=_.provisioning_state
        ) for _ in load_balancer.probes]

    if load_balancer.inbound_nat_rules:
        result['inbound_nat_rules'] = [dict(
            id=_.id,
            name=_.name,
            frontend_ip_configuration_id=_.frontend_ip_configuration.id,
            protocol=_.protocol,
            frontend_port=_.frontend_port,
            backend_port=_.backend_port,
            idle_timeout_in_minutes=_.idle_timeout_in_minutes,
            enable_floating_point_ip=_.enable_floating_point_ip,
            provisioning_state=_.provisioning_state,
            etag=_.etag
        ) for _ in load_balancer.inbound_nat_rules]

    if load_balancer.inbound_nat_pools:
        result['inbound_nat_pools'] = [dict(
            id=_.id,
            name=_.name,
            frontend_ip_configuration_id=_.frontend_ip_configuration.id,
            protocol=_.protocol,
            frontend_port_range_start=_.frontend_port_range_start,
            frontend_port_range_end=_.frontend_port_range_end,
            backend_port=_.backend_port,
            provisioning_state=_.provisioning_state,
            etag=_.etag
        ) for _ in load_balancer.inbound_nat_pools]

    if load_balancer.outbound_nat_rules:
        result['outbound_nat_rules'] = [dict(
            id=_.id,
            name=_.name,
            allocated_outbound_ports=_.allocated_outbound_ports,
            frontend_ip_configuration_id=_.frontend_ip_configuration.id,
            backend_address_pool=_.backend_address_pool.id,
            provisioning_state=_.provisioning_state,
            etag=_.etag
        ) for _ in load_balancer.outbound_nat_rules]

    return result


def frontend_ip_configuration_id(subscription_id, resource_group_name, load_balancer_name, name):
    """Generate the id for a frontend ip configuration"""
    return '/subscriptions/{}/resourceGroups/{}/providers/Microsoft.Network/loadBalancers/{}/frontendIPConfigurations/{}'.format(
        subscription_id,
        resource_group_name,
        load_balancer_name,
        name
    )


def backend_address_pool_id(subscription_id, resource_group_name, load_balancer_name, name):
    """Generate the id for a backend address pool"""
    return '/subscriptions/{}/resourceGroups/{}/providers/Microsoft.Network/loadBalancers/{}/backendAddressPools/{}'.format(
        subscription_id,
        resource_group_name,
        load_balancer_name,
        name
    )


def probe_id(subscription_id, resource_group_name, load_balancer_name, name):
    """Generate the id for a probe"""
    return '/subscriptions/{}/resourceGroups/{}/providers/Microsoft.Network/loadBalancers/{}/probes/{}'.format(
        subscription_id,
        resource_group_name,
        load_balancer_name,
        name
    )


def main():
    """Main execution"""
    AzureRMLoadBalancer()


if __name__ == '__main__':
    main()<|MERGE_RESOLUTION|>--- conflicted
+++ resolved
@@ -307,7 +307,6 @@
 '''
 
 EXAMPLES = '''
-<<<<<<< HEAD
     # Example for 2.5+ module
     - name: Create a master load balancer
       azure_rm_loadbalancer:
@@ -346,23 +345,6 @@
         probe_port: 80
         probe_interval: 10
         probe_fail_count: 3
-=======
-- name: create load balancer
-  azure_rm_loadbalancer:
-    resource_group: testrg
-    name: testloadbalancer1
-    frontend_ip_configurations:
-      - name: frontendipconf0
-        public_ip_address: testpip
-    backend_address_pools:
-      - name: backendaddrpool0
-    probes:
-      - name: prob0
-        port: 80
-    inbound_nat_pools:
-      - name: inboundnatpool0
-        frontend_ip_configuration_name: frontendipconf0
->>>>>>> d9ee6936
         protocol: Tcp
         frontend_port_range_start: 80
         frontend_port_range_end: 81
