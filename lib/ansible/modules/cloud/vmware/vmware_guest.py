#!/usr/bin/python
# -*- coding: utf-8 -*-
#
# This module is also sponsored by E.T.A.I. (www.etai.fr)
# GNU General Public License v3.0+ (see COPYING or https://www.gnu.org/licenses/gpl-3.0.txt)

from __future__ import absolute_import, division, print_function

__metaclass__ = type

ANSIBLE_METADATA = {'metadata_version': '1.1',
                    'status': ['preview'],
                    'supported_by': 'community'}

DOCUMENTATION = r'''
---
module: vmware_guest
short_description: Manages virtual machines in vCenter
description: >
   This module can be used to create new virtual machines from templates or other virtual machines,
   manage power state of virtual machine such as power on, power off, suspend, shutdown, reboot, restart etc.,
   modify various virtual machine components like network, disk, customization etc.,
   rename a virtual machine and remove a virtual machine with associated components.
version_added: '2.2'
author:
- Loic Blot (@nerzhul) <loic.blot@unix-experience.fr>
- Philippe Dellaert (@pdellaert) <philippe@dellaert.org>
- Abhijeet Kasurde (@Akasurde) <akasurde@redhat.com>
requirements:
- python >= 2.6
- PyVmomi
notes:
    - Please make sure the user used for vmware_guest should have correct level of privileges.
    - For example, following is the list of minimum privileges required by users to create virtual machines.
    - "   DataStore > Allocate Space"
    - "   Virtual Machine > Configuration > Add New Disk"
    - "   Virtual Machine > Configuration > Add or Remove Device"
    - "   Virtual Machine > Inventory > Create New"
    - "   Network > Assign Network"
    - "   Resource > Assign Virtual Machine to Resource Pool"
    - "Module may require additional privileges as well, which may be required for gathering facts - e.g. ESXi configurations."
    - Tested on vSphere 5.5, 6.0 and 6.5
    - "For additional information please visit Ansible VMware community wiki - U(https://github.com/ansible/community/wiki/VMware)."
options:
  state:
    description:
    - Specify state of the virtual machine be in.
    - 'If C(state) is set to C(present) and virtual machine exists, ensure the virtual machine
       configurations conforms to task arguments.'
    - 'If C(state) is set to C(absent) and virtual machine exists, then the specified virtual machine
      is removed with its associated components.'
    - 'If C(state) is set to one of the following C(poweredon), C(poweredoff), C(present), C(restarted), C(suspended)
      and virtual machine does not exists, then virtual machine is deployed with given parameters.'
    - 'If C(state) is set to C(poweredon) and virtual machine exists with powerstate other than powered on,
      then the specified virtual machine is powered on.'
    - 'If C(state) is set to C(poweredoff) and virtual machine exists with powerstate other than powered off,
      then the specified virtual machine is powered off.'
    - 'If C(state) is set to C(restarted) and virtual machine exists, then the virtual machine is restarted.'
    - 'If C(state) is set to C(suspended) and virtual machine exists, then the virtual machine is set to suspended mode.'
    - 'If C(state) is set to C(shutdownguest) and virtual machine exists, then the virtual machine is shutdown.'
    - 'If C(state) is set to C(rebootguest) and virtual machine exists, then the virtual machine is rebooted.'
    default: present
    choices: [ present, absent, poweredon, poweredoff, restarted, suspended, shutdownguest, rebootguest ]
  name:
    description:
    - Name of the virtual machine to work with.
    - Virtual machine names in vCenter are not necessarily unique, which may be problematic, see C(name_match).
    - 'If multiple virtual machines with same name exists, then C(folder) is required parameter to
       identify uniqueness of the virtual machine.'
    - This parameter is required, if C(state) is set to C(poweredon), C(poweredoff), C(present), C(restarted), C(suspended)
      and virtual machine does not exists.
    - This parameter is case sensitive.
    required: yes
  name_match:
    description:
    - If multiple virtual machines matching the name, use the first or last found.
    default: 'first'
    choices: [ first, last ]
  uuid:
    description:
    - UUID of the virtual machine to manage if known, this is VMware's unique identifier.
    - This is required if C(name) is not supplied.
    - If virtual machine does not exists, then this parameter is ignored.
    - Please note that a supplied UUID will be ignored on virtual machine creation, as VMware creates the UUID internally.
  template:
    description:
    - Template or existing virtual machine used to create new virtual machine.
    - If this value is not set, virtual machine is created without using a template.
    - If the virtual machine already exists, this parameter will be ignored.
    - This parameter is case sensitive.
    aliases: [ 'template_src' ]
  is_template:
    description:
    - Flag the instance as a template.
    - This will mark the given virtual machine as template.
    default: 'no'
    type: bool
    version_added: '2.3'
  folder:
    description:
    - Destination folder, absolute path to find an existing guest or create the new guest.
    - The folder should include the datacenter. ESX's datacenter is ha-datacenter.
    - This parameter is case sensitive.
    - This parameter is required, while deploying new virtual machine. version_added 2.5.
    - 'If multiple machines are found with same name, this parameter is used to identify
       uniqueness of the virtual machine. version_added 2.5'
    - 'Examples:'
    - '   folder: /ha-datacenter/vm'
    - '   folder: ha-datacenter/vm'
    - '   folder: /datacenter1/vm'
    - '   folder: datacenter1/vm'
    - '   folder: /datacenter1/vm/folder1'
    - '   folder: datacenter1/vm/folder1'
    - '   folder: /folder1/datacenter1/vm'
    - '   folder: folder1/datacenter1/vm'
    - '   folder: /folder1/datacenter1/vm/folder2'
  hardware:
    description:
    - Manage virtual machine's hardware attributes.
    - All parameters case sensitive.
    - 'Valid attributes are:'
    - ' - C(hotadd_cpu) (boolean): Allow virtual CPUs to be added while the virtual machine is running.'
    - ' - C(hotremove_cpu) (boolean): Allow virtual CPUs to be removed while the virtual machine is running.
          version_added: 2.5'
    - ' - C(hotadd_memory) (boolean): Allow memory to be added while the virtual machine is running.'
    - ' - C(memory_mb) (integer): Amount of memory in MB.'
    - ' - C(nested_virt) (bool): Enable nested virtualization. version_added: 2.5'
    - ' - C(num_cpus) (integer): Number of CPUs.'
    - ' - C(num_cpu_cores_per_socket) (integer): Number of Cores Per Socket. Value should be multiple of C(num_cpus).'
    - ' - C(scsi) (string): Valid values are C(buslogic), C(lsilogic), C(lsilogicsas) and C(paravirtual) (default).'
    - ' - C(memory_reservation) (integer): Amount of memory in MB to set resource limits for memory. version_added: 2.5'
    - " - C(memory_reservation_lock) (boolean): If set true, memory resource reservation for the virtual machine
          will always be equal to the virtual machine's memory size. version_added: 2.5"
    - ' - C(max_connections) (integer): Maximum number of active remote display connections for the virtual machines.
          version_added: 2.5.'
    - ' - C(mem_limit) (integer): The memory utilization of a virtual machine will not exceed this limit. Unit is MB.
          version_added: 2.5'
    - ' - C(mem_reservation) (integer): The amount of memory resource that is guaranteed available to the virtual
          machine. Unit is MB. version_added: 2.5'
    - ' - C(cpu_limit) (integer): The CPU utilization of a virtual machine will not exceed this limit. Unit is MHz.
          version_added: 2.5'
    - ' - C(cpu_reservation) (integer): The amount of CPU resource that is guaranteed available to the virtual machine.
          Unit is MHz. version_added: 2.5'
    - ' - C(version) (integer): The Virtual machine hardware versions. Default is 10 (ESXi 5.5 and onwards).
          Please check VMware documentation for correct virtual machine hardware version.
          Incorrect hardware version may lead to failure in deployment. If hardware version is already equal to the given
          version then no action is taken. version_added: 2.6'

  guest_id:
    description:
    - Set the guest ID.
    - This parameter is case sensitive.
    - 'Examples:'
    - "  virtual machine with RHEL7 64 bit, will be 'rhel7_64Guest'"
    - "  virtual machine with CensOS 64 bit, will be 'centos64Guest'"
    - "  virtual machine with Ubuntu 64 bit, will be 'ubuntu64Guest'"
    - This field is required when creating a virtual machine.
    - >
         Valid values are referenced here:
         U(http://pubs.vmware.com/vsphere-6-5/topic/com.vmware.wssdk.apiref.doc/vim.vm.GuestOsDescriptor.GuestOsIdentifier.html)
    version_added: '2.3'
  disk:
    description:
    - A list of disks to add.
    - This parameter is case sensitive.
    - Resizing disks is not supported.
    - Removing existing disks of the virtual machine is not supported.
    - 'Valid attributes are:'
    - ' - C(size_[tb,gb,mb,kb]) (integer): Disk storage size in specified unit.'
    - ' - C(type) (string): Valid values are:'
    - '     - C(thin) thin disk'
    - '     - C(eagerzeroedthick) eagerzeroedthick disk, added in version 2.5'
    - '     Default: C(None) thick disk, no eagerzero.'
    - ' - C(datastore) (string): Datastore to use for the disk. If C(autoselect_datastore) is enabled, filter datastore selection.'
    - ' - C(autoselect_datastore) (bool): select the less used datastore. Specify only if C(datastore) is not specified.'
    - ' - C(disk_mode) (string): Type of disk mode. Added in version 2.6'
    - '     - Available options are :'
    - '     - C(persistent): Changes are immediately and permanently written to the virtual disk. This is default.'
    - '     - C(independent_persistent): Same as persistent, but not affected by snapshots.'
    - '     - C(independent_nonpersistent): Changes to virtual disk are made to a redo log and discarded at power off, but not affected by snapshots.'
  cdrom:
    description:
    - A CD-ROM configuration for the virtual machine.
    - 'Valid attributes are:'
    - ' - C(type) (string): The type of CD-ROM, valid options are C(none), C(client) or C(iso). With C(none) the CD-ROM will be disconnected but present.'
    - ' - C(iso_path) (string): The datastore path to the ISO file to use, in the form of C([datastore1] path/to/file.iso). Required if type is set C(iso).'
    version_added: '2.5'
  resource_pool:
    description:
    - Use the given resource pool for virtual machine operation.
    - This parameter is case sensitive.
    - Resource pool should be child of the selected host parent.
    version_added: '2.3'
  wait_for_ip_address:
    description:
    - Wait until vCenter detects an IP address for the virtual machine.
    - This requires vmware-tools (vmtoolsd) to properly work after creation.
    - "vmware-tools needs to be installed on the given virtual machine in order to work with this parameter."
    default: 'no'
    type: bool
  state_change_timeout:
    description:
    - If the C(state) is set to C(shutdownguest), by default the module will return immediately after sending the shutdown signal.
    - If this argument is set to a positive integer, the module will instead wait for the virtual machine to reach the poweredoff state.
    - The value sets a timeout in seconds for the module to wait for the state change.
    default: 0
    version_added: '2.6'
  snapshot_src:
    description:
    - Name of the existing snapshot to use to create a clone of a virtual machine.
    - This parameter is case sensitive.
    version_added: '2.4'
  linked_clone:
    description:
    - Whether to create a linked clone from the snapshot specified.
    default: 'no'
    type: bool
    version_added: '2.4'
  force:
    description:
    - Ignore warnings and complete the actions.
    - This parameter is useful while removing virtual machine which is powered on state.
    - 'This module reflects the VMware vCenter API and UI workflow, as such, in some cases the `force` flag will
       be mandatory to perform the action to ensure you are certain the action has to be taken, no matter what the consequence.
       This is specifically the case for removing a powered on the virtual machine when C(state) is set to C(absent).'
    default: 'no'
    type: bool
  datacenter:
    description:
    - Destination datacenter for the deploy operation.
    - This parameter is case sensitive.
    default: ha-datacenter
  cluster:
    description:
    - The cluster name where the virtual machine will run.
    - This is a required parameter, if C(esxi_hostname) is not set.
    - C(esxi_hostname) and C(cluster) are mutually exclusive parameters.
    - This parameter is case sensitive.
    version_added: '2.3'
  datastore_cluster:
    description:
    - The datastore cluster name where the virtual machine will be saved on.
    - The specific datastore will be choosen automatically from the cluster.
    - This parameter is case sensitive.
    version_added: '2.6'
  esxi_hostname:
    description:
    - The ESXi hostname where the virtual machine will run.
    - This is a required parameter, if C(cluster) is not set.
    - C(esxi_hostname) and C(cluster) are mutually exclusive parameters.
    - This parameter is case sensitive.
  annotation:
    description:
    - A note or annotation to include in the virtual machine.
    version_added: '2.3'
  customvalues:
    description:
    - Define a list of custom values to set on virtual machine.
    - A custom value object takes two fields C(key) and C(value).
    - Incorrect key and values will be ignored.
    version_added: '2.3'
  networks:
    description:
    - A list of networks (in the order of the NICs).
    - Removing NICs is not allowed, while reconfiguring the virtual machine.
    - All parameters and VMware object names are case sensetive.
    - 'One of the below parameters is required per entry:'
    - ' - C(name) (string): Name of the portgroup or distributed virtual portgroup for this interface.
          When specifying distributed virtual portgroup make sure given C(esxi_hostname) or C(cluster) is associated with it.'
    - ' - C(vlan) (integer): VLAN number for this interface.'
    - 'Optional parameters per entry (used for virtual hardware):'
    - ' - C(device_type) (string): Virtual network device (one of C(e1000), C(e1000e), C(pcnet32), C(vmxnet2), C(vmxnet3) (default), C(sriov)).'
    - ' - C(mac) (string): Customize MAC address.'
    - ' - C(dvswitch_name) (string): Name of the distributed vSwitch.
          This value is required if multiple distributed portgroups exists with the same name. version_added 2.7'
    - 'Optional parameters per entry (used for OS customization):'
    - ' - C(type) (string): Type of IP assignment (either C(dhcp) or C(static)). C(dhcp) is default.'
    - ' - C(ip) (string): Static IP address (implies C(type: static)).'
    - ' - C(netmask) (string): Static netmask required for C(ip).'
    - ' - C(gateway) (string): Static gateway.'
    - ' - C(dns_servers) (string): DNS servers for this network interface (Windows).'
    - ' - C(domain) (string): Domain name for this network interface (Windows).'
    - ' - C(wake_on_lan) (bool): Indicates if wake-on-LAN is enabled on this virtual network adapter. version_added: 2.5'
    - ' - C(start_connected) (bool): Indicates that virtual network adapter starts with associated virtual machine powers on. version_added: 2.5'
    - ' - C(allow_guest_control) (bool): Enables guest control over whether the connectable device is connected. version_added: 2.5'
    version_added: '2.3'
  customization:
    description:
    - Parameters for OS customization when cloning from the template or the virtual machine.
    - Not all operating systems are supported for customization with respective vCenter version,
      please check VMware documentation for respective OS customization.
    - For supported customization operating system matrix, (see U(http://partnerweb.vmware.com/programs/guestOS/guest-os-customization-matrix.pdf))
    - All parameters and VMware object names are case sensitive.
    - Linux based OSes requires Perl package to be installed for OS customizations.
    - 'Common parameters (Linux/Windows):'
    - ' - C(dns_servers) (list): List of DNS servers to configure.'
    - ' - C(dns_suffix) (list): List of domain suffixes, also known as DNS search path (default: C(domain) parameter).'
    - ' - C(domain) (string): DNS domain name to use.'
    - ' - C(hostname) (string): Computer hostname (default: shorted C(name) parameter). Allowed characters are alphanumeric (uppercase and lowercase)
          and minus, rest of the characters are dropped as per RFC 952.'
    - 'Parameters related to Windows customization:'
    - ' - C(autologon) (bool): Auto logon after virtual machine customization (default: False).'
    - ' - C(autologoncount) (int): Number of autologon after reboot (default: 1).'
    - ' - C(domainadmin) (string): User used to join in AD domain (mandatory with C(joindomain)).'
    - ' - C(domainadminpassword) (string): Password used to join in AD domain (mandatory with C(joindomain)).'
    - ' - C(fullname) (string): Server owner name (default: Administrator).'
    - ' - C(joindomain) (string): AD domain to join (Not compatible with C(joinworkgroup)).'
    - ' - C(joinworkgroup) (string): Workgroup to join (Not compatible with C(joindomain), default: WORKGROUP).'
    - ' - C(orgname) (string): Organisation name (default: ACME).'
    - ' - C(password) (string): Local administrator password.'
    - ' - C(productid) (string): Product ID.'
    - ' - C(runonce) (list): List of commands to run at first user logon.'
    - ' - C(timezone) (int): Timezone (See U(https://msdn.microsoft.com/en-us/library/ms912391.aspx)).'
    version_added: '2.3'
  vapp_properties:
    description:
    - A list of vApp properties
    - 'For full list of attributes and types refer to: U(https://github.com/vmware/pyvmomi/blob/master/docs/vim/vApp/PropertyInfo.rst)'
    - 'Basic attributes are:'
    - ' - C(id) (string): Property id - required.'
    - ' - C(value) (string): Property value.'
    - ' - C(type) (string): Value type, string type by default.'
    - ' - C(operation): C(remove): This attribute is required only when removing properties.'
    version_added: '2.6'
extends_documentation_fragment: vmware.documentation
'''

EXAMPLES = r'''
- name: Create a virtual machine on given ESXi hostname
  vmware_guest:
    hostname: "{{ vcenter_ip }}"
    username: "{{ vcenter_username }}"
    password: "{{ vcenter_password }}"
    validate_certs: False
    folder: /DC1/vm/
    name: test_vm_0001
    state: poweredon
    guest_id: centos64Guest
    # This is hostname of particular ESXi server on which user wants VM to be deployed
    esxi_hostname: "{{ esxi_hostname }}"
    disk:
    - size_gb: 10
      type: thin
      datastore: datastore1
    hardware:
      memory_mb: 512
      num_cpus: 4
      scsi: paravirtual
    networks:
    - name: VM Network
      mac: aa:bb:dd:aa:00:14
      ip: 10.10.10.100
      netmask: 255.255.255.0
      device_type: vmxnet3
    wait_for_ip_address: yes
  delegate_to: localhost
  register: deploy_vm

- name: Create a virtual machine from a template
  vmware_guest:
    hostname: "{{ vcenter_ip }}"
    username: "{{ vcenter_username }}"
    password: "{{ vcenter_password }}"
    validate_certs: False
    folder: /testvms
    name: testvm_2
    state: poweredon
    template: template_el7
    disk:
    - size_gb: 10
      type: thin
      datastore: g73_datastore
    hardware:
      memory_mb: 512
      num_cpus: 6
      num_cpu_cores_per_socket: 3
      scsi: paravirtual
      memory_reservation: 512
      memory_reservation_lock: True
      mem_limit: 8096
      mem_reservation: 4096
      cpu_limit: 8096
      cpu_reservation: 4096
      max_connections: 5
      hotadd_cpu: True
      hotremove_cpu: True
      hotadd_memory: False
      version: 12 # Hardware version of virtual machine
    cdrom:
      type: iso
      iso_path: "[datastore1] livecd.iso"
    networks:
    - name: VM Network
      mac: aa:bb:dd:aa:00:14
    wait_for_ip_address: yes
  delegate_to: localhost
  register: deploy

- name: Clone a virtual machine from Template and customize
  vmware_guest:
    hostname: "{{ vcenter_ip }}"
    username: "{{ vcenter_username }}"
    password: "{{ vcenter_password }}"
    validate_certs: False
    datacenter: datacenter1
    cluster: cluster
    name: testvm-2
    template: template_windows
    networks:
    - name: VM Network
      ip: 192.168.1.100
      netmask: 255.255.255.0
      gateway: 192.168.1.1
      mac: aa:bb:dd:aa:00:14
      domain: my_domain
      dns_servers:
      - 192.168.1.1
      - 192.168.1.2
    - vlan: 1234
      type: dhcp
    customization:
      autologon: yes
      dns_servers:
      - 192.168.1.1
      - 192.168.1.2
      domain: my_domain
      password: new_vm_password
      runonce:
      - powershell.exe -ExecutionPolicy Unrestricted -File C:\Windows\Temp\ConfigureRemotingForAnsible.ps1 -ForceNewSSLCert -EnableCredSSP
  delegate_to: localhost

<<<<<<< HEAD
- name: Create a diskless VM
  vmware_guest:
    hostname: 192.168.1.209
    username: administrator@vsphere.local
    password: vmware
    validate_certs: no
    datacenter: datacenter1
    cluster: cluster
    datastore_cluster: data-cluster
    name: testvm-3
    hardware:
      memory_mb: 1024
      num_cpus: 2
      num_cpu_cores_per_socket: 1
  delegate_to: localhost

- name: Create a VM template
  vmware_guest:
    hostname: 192.0.2.88
    username: administrator@vsphere.local
    password: vmware
    validate_certs: no
    datacenter: datacenter1
    cluster: vmware_cluster_esx
    resource_pool: highperformance_pool
    folder: /testvms
    name: testvm_6
    is_template: yes
    guest_id: debian6_64Guest
    disk:
    - size_gb: 10
      type: thin
      datastore: g73_datastore
    hardware:
      memory_mb: 512
      num_cpus: 1
      scsi: lsilogic
  delegate_to: localhost
  register: deploy

- name: Rename a VM (requires the VM's uuid)
=======
- name: Rename a virtual machine (requires the virtual machine's uuid)
>>>>>>> 1d1595b9
  vmware_guest:
    hostname: "{{ vcenter_ip }}"
    username: "{{ vcenter_username }}"
    password: "{{ vcenter_password }}"
    validate_certs: False
    uuid: "{{ vm_uuid }}"
    name: new_name
    state: present
  delegate_to: localhost

- name: Remove a virtual machine by uuid
  vmware_guest:
    hostname: "{{ vcenter_ip }}"
    username: "{{ vcenter_username }}"
    password: "{{ vcenter_password }}"
    validate_certs: False
    uuid: "{{ vm_uuid }}"
    state: absent
  delegate_to: localhost

- name: Manipulate vApp properties
  vmware_guest:
    hostname: "{{ vcenter_ip }}"
    username: "{{ vcenter_username }}"
    password: "{{ vcenter_password }}"
    validate_certs: False
    name: vm_name
    state: present
    vapp_properties:
      - id: remoteIP
        category: Backup
        label: Backup server IP
        type: string
        value: 10.10.10.1
      - id: old_property
        operation: remove

- name: Set powerstate of a virtual machine to poweroff by using UUID
  vmware_guest:
    hostname: "{{ vcenter_ip }}"
    username: "{{ vcenter_username }}"
    password: "{{ vcenter_password }}"
    validate_certs: False
    uuid: "{{ vm_uuid }}"
    state: poweredoff
  delegate_to: localhost
'''

RETURN = r'''
instance:
    description: metadata about the new virtual machine
    returned: always
    type: dict
    sample: None
'''

import re
import time

HAS_PYVMOMI = False
try:
    import pyVmomi
    from pyVmomi import vim, vmodl

    HAS_PYVMOMI = True
except ImportError:
    pass

from ansible.module_utils.basic import AnsibleModule
from ansible.module_utils._text import to_text, to_native
from ansible.module_utils.vmware import (find_obj, gather_vm_facts, get_all_objs,
                                         compile_folder_path_for_object, serialize_spec,
                                         vmware_argument_spec, set_vm_power_state, PyVmomi,
                                         find_dvs_by_name, find_dvspg_by_name)


class PyVmomiDeviceHelper(object):
    """ This class is a helper to create easily VMWare Objects for PyVmomiHelper """

    def __init__(self, module):
        self.module = module
        self.next_disk_unit_number = 0

    @staticmethod
    def create_scsi_controller(scsi_type):
        scsi_ctl = vim.vm.device.VirtualDeviceSpec()
        scsi_ctl.operation = vim.vm.device.VirtualDeviceSpec.Operation.add
        if scsi_type == 'lsilogic':
            scsi_ctl.device = vim.vm.device.VirtualLsiLogicController()
        elif scsi_type == 'paravirtual':
            scsi_ctl.device = vim.vm.device.ParaVirtualSCSIController()
        elif scsi_type == 'buslogic':
            scsi_ctl.device = vim.vm.device.VirtualBusLogicController()
        elif scsi_type == 'lsilogicsas':
            scsi_ctl.device = vim.vm.device.VirtualLsiLogicSASController()

        scsi_ctl.device.deviceInfo = vim.Description()
        scsi_ctl.device.slotInfo = vim.vm.device.VirtualDevice.PciBusSlotInfo()
        scsi_ctl.device.slotInfo.pciSlotNumber = 16
        scsi_ctl.device.controllerKey = 100
        scsi_ctl.device.unitNumber = 3
        scsi_ctl.device.busNumber = 0
        scsi_ctl.device.hotAddRemove = True
        scsi_ctl.device.sharedBus = 'noSharing'
        scsi_ctl.device.scsiCtlrUnitNumber = 7

        return scsi_ctl

    @staticmethod
    def is_scsi_controller(device):
        return isinstance(device, vim.vm.device.VirtualLsiLogicController) or \
            isinstance(device, vim.vm.device.ParaVirtualSCSIController) or \
            isinstance(device, vim.vm.device.VirtualBusLogicController) or \
            isinstance(device, vim.vm.device.VirtualLsiLogicSASController)

    @staticmethod
    def create_ide_controller():
        ide_ctl = vim.vm.device.VirtualDeviceSpec()
        ide_ctl.operation = vim.vm.device.VirtualDeviceSpec.Operation.add
        ide_ctl.device = vim.vm.device.VirtualIDEController()
        ide_ctl.device.deviceInfo = vim.Description()
        ide_ctl.device.busNumber = 0

        return ide_ctl

    @staticmethod
    def create_cdrom(ide_ctl, cdrom_type, iso_path=None):
        cdrom_spec = vim.vm.device.VirtualDeviceSpec()
        cdrom_spec.operation = vim.vm.device.VirtualDeviceSpec.Operation.add
        cdrom_spec.device = vim.vm.device.VirtualCdrom()
        cdrom_spec.device.controllerKey = ide_ctl.device.key
        cdrom_spec.device.key = -1
        cdrom_spec.device.connectable = vim.vm.device.VirtualDevice.ConnectInfo()
        cdrom_spec.device.connectable.allowGuestControl = True
        cdrom_spec.device.connectable.startConnected = (cdrom_type != "none")
        if cdrom_type in ["none", "client"]:
            cdrom_spec.device.backing = vim.vm.device.VirtualCdrom.RemotePassthroughBackingInfo()
        elif cdrom_type == "iso":
            cdrom_spec.device.backing = vim.vm.device.VirtualCdrom.IsoBackingInfo(fileName=iso_path)

        return cdrom_spec

    @staticmethod
    def is_equal_cdrom(vm_obj, cdrom_device, cdrom_type, iso_path):
        if cdrom_type == "none":
            return (isinstance(cdrom_device.backing, vim.vm.device.VirtualCdrom.RemotePassthroughBackingInfo) and
                    cdrom_device.connectable.allowGuestControl and
                    not cdrom_device.connectable.startConnected and
                    (vm_obj.runtime.powerState != vim.VirtualMachinePowerState.poweredOn or not cdrom_device.connectable.connected))
        elif cdrom_type == "client":
            return (isinstance(cdrom_device.backing, vim.vm.device.VirtualCdrom.RemotePassthroughBackingInfo) and
                    cdrom_device.connectable.allowGuestControl and
                    cdrom_device.connectable.startConnected and
                    (vm_obj.runtime.powerState != vim.VirtualMachinePowerState.poweredOn or cdrom_device.connectable.connected))
        elif cdrom_type == "iso":
            return (isinstance(cdrom_device.backing, vim.vm.device.VirtualCdrom.IsoBackingInfo) and
                    cdrom_device.backing.fileName == iso_path and
                    cdrom_device.connectable.allowGuestControl and
                    cdrom_device.connectable.startConnected and
                    (vm_obj.runtime.powerState != vim.VirtualMachinePowerState.poweredOn or cdrom_device.connectable.connected))

    def create_scsi_disk(self, scsi_ctl, disk_index=None):
        diskspec = vim.vm.device.VirtualDeviceSpec()
        diskspec.operation = vim.vm.device.VirtualDeviceSpec.Operation.add
        diskspec.fileOperation = vim.vm.device.VirtualDeviceSpec.FileOperation.create
        diskspec.device = vim.vm.device.VirtualDisk()
        diskspec.device.backing = vim.vm.device.VirtualDisk.FlatVer2BackingInfo()
        diskspec.device.controllerKey = scsi_ctl.device.key

        if self.next_disk_unit_number == 7:
            raise AssertionError()
        if disk_index == 7:
            raise AssertionError()
        """
        Configure disk unit number.
        """
        if disk_index is not None:
            diskspec.device.unitNumber = disk_index
            self.next_disk_unit_number = disk_index + 1
        else:
            diskspec.device.unitNumber = self.next_disk_unit_number
            self.next_disk_unit_number += 1

        # unit number 7 is reserved to SCSI controller, increase next index
        if self.next_disk_unit_number == 7:
            self.next_disk_unit_number += 1

        return diskspec

    def get_device(self, device_type, name):
        nic_dict = dict(pcnet32=vim.vm.device.VirtualPCNet32(),
                        vmxnet2=vim.vm.device.VirtualVmxnet2(),
                        vmxnet3=vim.vm.device.VirtualVmxnet3(),
                        e1000=vim.vm.device.VirtualE1000(),
                        e1000e=vim.vm.device.VirtualE1000e(),
                        sriov=vim.vm.device.VirtualSriovEthernetCard(),
                        )
        if device_type in nic_dict:
            return nic_dict[device_type]
        else:
            self.module.fail_json(msg='Invalid device_type "%s"'
                                      ' for network "%s"' % (device_type, name))

    def create_nic(self, device_type, device_label, device_infos):
        nic = vim.vm.device.VirtualDeviceSpec()
        nic.device = self.get_device(device_type, device_infos['name'])
        nic.device.wakeOnLanEnabled = bool(device_infos.get('wake_on_lan', True))
        nic.device.deviceInfo = vim.Description()
        nic.device.deviceInfo.label = device_label
        nic.device.deviceInfo.summary = device_infos['name']
        nic.device.connectable = vim.vm.device.VirtualDevice.ConnectInfo()
        nic.device.connectable.startConnected = bool(device_infos.get('start_connected', True))
        nic.device.connectable.allowGuestControl = bool(device_infos.get('allow_guest_control', True))
        nic.device.connectable.connected = True
        if 'mac' in device_infos and self.is_valid_mac_addr(device_infos['mac']):
            nic.device.addressType = 'manual'
            nic.device.macAddress = device_infos['mac']
        else:
            nic.device.addressType = 'generated'

        return nic

    @staticmethod
    def is_valid_mac_addr(mac_addr):
        """
        Function to validate MAC address for given string
        Args:
            mac_addr: string to validate as MAC address

        Returns: (Boolean) True if string is valid MAC address, otherwise False
        """
        mac_addr_regex = re.compile('[0-9a-f]{2}([-:])[0-9a-f]{2}(\\1[0-9a-f]{2}){4}$')
        return bool(mac_addr_regex.match(mac_addr))


class PyVmomiCache(object):
    """ This class caches references to objects which are requested multiples times but not modified """

    def __init__(self, content, dc_name=None):
        self.content = content
        self.dc_name = dc_name
        self.networks = {}
        self.clusters = {}
        self.esx_hosts = {}
        self.parent_datacenters = {}

    def find_obj(self, content, types, name, confine_to_datacenter=True):
        """ Wrapper around find_obj to set datacenter context """
        result = find_obj(content, types, name)
        if result and confine_to_datacenter:
            if self.get_parent_datacenter(result).name != self.dc_name:
                result = None
                objects = self.get_all_objs(content, types, confine_to_datacenter=True)
                for obj in objects:
                    if name is None or obj.name == name:
                        return obj
        return result

    def get_all_objs(self, content, types, confine_to_datacenter=True):
        """ Wrapper around get_all_objs to set datacenter context """
        objects = get_all_objs(content, types)
        if confine_to_datacenter:
            if hasattr(objects, 'items'):
                # resource pools come back as a dictionary
                # make a copy
                tmpobjs = objects.copy()
                for k, v in objects.items():
                    parent_dc = self.get_parent_datacenter(k)
                    if parent_dc.name != self.dc_name:
                        tmpobjs.pop(k, None)
                objects = tmpobjs
            else:
                # everything else should be a list
                objects = [x for x in objects if self.get_parent_datacenter(x).name == self.dc_name]

        return objects

    def get_network(self, network):
        if network not in self.networks:
            self.networks[network] = self.find_obj(self.content, [vim.Network], network)

        return self.networks[network]

    def get_cluster(self, cluster):
        if cluster not in self.clusters:
            self.clusters[cluster] = self.find_obj(self.content, [vim.ClusterComputeResource], cluster)

        return self.clusters[cluster]

    def get_esx_host(self, host):
        if host not in self.esx_hosts:
            self.esx_hosts[host] = self.find_obj(self.content, [vim.HostSystem], host)

        return self.esx_hosts[host]

    def get_parent_datacenter(self, obj):
        """ Walk the parent tree to find the objects datacenter """
        if isinstance(obj, vim.Datacenter):
            return obj
        if obj in self.parent_datacenters:
            return self.parent_datacenters[obj]
        datacenter = None
        while True:
            if not hasattr(obj, 'parent'):
                break
            obj = obj.parent
            if isinstance(obj, vim.Datacenter):
                datacenter = obj
                break
        self.parent_datacenters[obj] = datacenter
        return datacenter


class PyVmomiHelper(PyVmomi):
    def __init__(self, module):
        super(PyVmomiHelper, self).__init__(module)
        self.device_helper = PyVmomiDeviceHelper(self.module)
        self.configspec = None
        self.change_detected = False
        self.customspec = None
        self.cache = PyVmomiCache(self.content, dc_name=self.params['datacenter'])

    def gather_facts(self, vm):
        return gather_vm_facts(self.content, vm)

    def remove_vm(self, vm):
        # https://www.vmware.com/support/developer/converter-sdk/conv60_apireference/vim.ManagedEntity.html#destroy
        if vm.summary.runtime.powerState.lower() == 'poweredon':
            self.module.fail_json(msg="Virtual machine %s found in 'powered on' state, "
                                      "please use 'force' parameter to remove or poweroff VM "
                                      "and try removing VM again." % vm.name)
        task = vm.Destroy()
        self.wait_for_task(task)

        if task.info.state == 'error':
            return {'changed': False, 'failed': True, 'msg': task.info.error.msg}
        else:
            return {'changed': True, 'failed': False}

    def configure_guestid(self, vm_obj, vm_creation=False):
        # guest_id is not required when using templates
        if self.params['template'] and not self.params['guest_id']:
            return

        # guest_id is only mandatory on VM creation
        if vm_creation and self.params['guest_id'] is None:
            self.module.fail_json(msg="guest_id attribute is mandatory for VM creation")

        if self.params['guest_id'] and \
                (vm_obj is None or self.params['guest_id'].lower() != vm_obj.summary.config.guestId.lower()):
            self.change_detected = True
            self.configspec.guestId = self.params['guest_id']

    def configure_resource_alloc_info(self, vm_obj):
        """
        Function to configure resource allocation information about virtual machine
        :param vm_obj: VM object in case of reconfigure, None in case of deploy
        :return: None
        """
        self.configspec.memoryAllocation = vim.ResourceAllocationInfo()
        self.configspec.cpuAllocation = vim.ResourceAllocationInfo()

        if 'hardware' in self.params:
            if 'mem_limit' in self.params['hardware']:
                mem_limit = None
                try:
                    mem_limit = int(self.params['hardware'].get('mem_limit'))
                except ValueError as e:
                    self.module.fail_json(msg="hardware.mem_limit attribute should be an integer value.")
                self.configspec.memoryAllocation.limit = mem_limit
                if vm_obj is None or self.configspec.memoryAllocation.limit != vm_obj.config.memoryAllocation.limit:
                    self.change_detected = True

            if 'mem_reservation' in self.params['hardware']:
                mem_reservation = None
                try:
                    mem_reservation = int(self.params['hardware'].get('mem_reservation'))
                except ValueError as e:
                    self.module.fail_json(msg="hardware.mem_reservation should be an integer value.")

                self.configspec.memoryAllocation.reservation = mem_reservation
                if vm_obj is None or \
                        self.configspec.memoryAllocation.reservation != vm_obj.config.memoryAllocation.reservation:
                    self.change_detected = True

            if 'cpu_limit' in self.params['hardware']:
                cpu_limit = None
                try:
                    cpu_limit = int(self.params['hardware'].get('cpu_limit'))
                except ValueError as e:
                    self.module.fail_json(msg="hardware.cpu_limit attribute should be an integer value.")
                self.configspec.cpuAllocation.limit = cpu_limit
                if vm_obj is None or self.configspec.cpuAllocation.limit != vm_obj.config.cpuAllocation.limit:
                    self.change_detected = True

            if 'cpu_reservation' in self.params['hardware']:
                cpu_reservation = None
                try:
                    cpu_reservation = int(self.params['hardware'].get('cpu_reservation'))
                except ValueError as e:
                    self.module.fail_json(msg="hardware.cpu_reservation should be an integer value.")
                self.configspec.cpuAllocation.reservation = cpu_reservation
                if vm_obj is None or \
                        self.configspec.cpuAllocation.reservation != vm_obj.config.cpuAllocation.reservation:
                    self.change_detected = True

    def configure_cpu_and_memory(self, vm_obj, vm_creation=False):
        # set cpu/memory/etc
        if 'hardware' in self.params:
            if 'num_cpus' in self.params['hardware']:
                try:
                    num_cpus = int(self.params['hardware']['num_cpus'])
                except ValueError as e:
                    self.module.fail_json(msg="hardware.num_cpus attribute should be an integer value.")

                if 'num_cpu_cores_per_socket' in self.params['hardware']:
                    try:
                        num_cpu_cores_per_socket = int(self.params['hardware']['num_cpu_cores_per_socket'])
                    except ValueError as e:
                        self.module.fail_json(msg="hardware.num_cpu_cores_per_socket attribute "
                                                  "should be an integer value.")
                    if num_cpus % num_cpu_cores_per_socket != 0:
                        self.module.fail_json(msg="hardware.num_cpus attribute should be a multiple "
                                                  "of hardware.num_cpu_cores_per_socket")

                    self.configspec.numCoresPerSocket = num_cpu_cores_per_socket
                    if vm_obj is None or self.configspec.numCoresPerSocket != vm_obj.config.hardware.numCoresPerSocket:
                        self.change_detected = True

                self.configspec.numCPUs = num_cpus
                if vm_obj is None or self.configspec.numCPUs != vm_obj.config.hardware.numCPU:
                    self.change_detected = True
            # num_cpu is mandatory for VM creation
            elif vm_creation and not self.params['template']:
                self.module.fail_json(msg="hardware.num_cpus attribute is mandatory for VM creation")

            if 'memory_mb' in self.params['hardware']:
                try:
                    self.configspec.memoryMB = int(self.params['hardware']['memory_mb'])
                except ValueError:
                    self.module.fail_json(msg="Failed to parse hardware.memory_mb value."
                                              " Please refer the documentation and provide"
                                              " correct value.")
                if vm_obj is None or self.configspec.memoryMB != vm_obj.config.hardware.memoryMB:
                    self.change_detected = True
            # memory_mb is mandatory for VM creation
            elif vm_creation and not self.params['template']:
                self.module.fail_json(msg="hardware.memory_mb attribute is mandatory for VM creation")

            if 'hotadd_memory' in self.params['hardware']:
                self.configspec.memoryHotAddEnabled = bool(self.params['hardware']['hotadd_memory'])
                if vm_obj is None or self.configspec.memoryHotAddEnabled != vm_obj.config.memoryHotAddEnabled:
                    self.change_detected = True

            if 'hotadd_cpu' in self.params['hardware']:
                self.configspec.cpuHotAddEnabled = bool(self.params['hardware']['hotadd_cpu'])
                if vm_obj is None or self.configspec.cpuHotAddEnabled != vm_obj.config.cpuHotAddEnabled:
                    self.change_detected = True

            if 'hotremove_cpu' in self.params['hardware']:
                self.configspec.cpuHotRemoveEnabled = bool(self.params['hardware']['hotremove_cpu'])
                if vm_obj is None or self.configspec.cpuHotRemoveEnabled != vm_obj.config.cpuHotRemoveEnabled:
                    self.change_detected = True

            if 'memory_reservation' in self.params['hardware']:
                memory_reservation_mb = 0
                try:
                    memory_reservation_mb = int(self.params['hardware']['memory_reservation'])
                except ValueError as e:
                    self.module.fail_json(msg="Failed to set memory_reservation value."
                                              "Valid value for memory_reservation value in MB (integer): %s" % e)

                mem_alloc = vim.ResourceAllocationInfo()
                mem_alloc.reservation = memory_reservation_mb
                self.configspec.memoryAllocation = mem_alloc
                if vm_obj is None or self.configspec.memoryAllocation.reservation != vm_obj.config.memoryAllocation.reservation:
                    self.change_detected = True

            if 'memory_reservation_lock' in self.params['hardware']:
                self.configspec.memoryReservationLockedToMax = bool(self.params['hardware']['memory_reservation_lock'])
                if vm_obj is None or self.configspec.memoryReservationLockedToMax != vm_obj.config.memoryReservationLockedToMax:
                    self.change_detected = True

    def configure_cdrom(self, vm_obj):
        # Configure the VM CD-ROM
        if "cdrom" in self.params and self.params["cdrom"]:
            if "type" not in self.params["cdrom"] or self.params["cdrom"]["type"] not in ["none", "client", "iso"]:
                self.module.fail_json(msg="cdrom.type is mandatory")
            if self.params["cdrom"]["type"] == "iso" and ("iso_path" not in self.params["cdrom"] or not self.params["cdrom"]["iso_path"]):
                self.module.fail_json(msg="cdrom.iso_path is mandatory in case cdrom.type is iso")

            if vm_obj and vm_obj.config.template:
                # Changing CD-ROM settings on a template is not supported
                return

            cdrom_spec = None
            cdrom_device = self.get_vm_cdrom_device(vm=vm_obj)
            iso_path = self.params["cdrom"]["iso_path"] if "iso_path" in self.params["cdrom"] else None
            if cdrom_device is None:
                # Creating new CD-ROM
                ide_device = self.get_vm_ide_device(vm=vm_obj)
                if ide_device is None:
                    # Creating new IDE device
                    ide_device = self.device_helper.create_ide_controller()
                    self.change_detected = True
                    self.configspec.deviceChange.append(ide_device)
                elif len(ide_device.device) > 3:
                    self.module.fail_json(msg="hardware.cdrom specified for a VM or template which already has 4 IDE devices of which none are a cdrom")

                cdrom_spec = self.device_helper.create_cdrom(ide_ctl=ide_device, cdrom_type=self.params["cdrom"]["type"], iso_path=iso_path)
                if vm_obj and vm_obj.runtime.powerState == vim.VirtualMachinePowerState.poweredOn:
                    cdrom_spec.device.connectable.connected = (self.params["cdrom"]["type"] != "none")

            elif not self.device_helper.is_equal_cdrom(vm_obj=vm_obj, cdrom_device=cdrom_device, cdrom_type=self.params["cdrom"]["type"], iso_path=iso_path):
                # Updating an existing CD-ROM
                if self.params["cdrom"]["type"] in ["client", "none"]:
                    cdrom_device.backing = vim.vm.device.VirtualCdrom.RemotePassthroughBackingInfo()
                elif self.params["cdrom"]["type"] == "iso":
                    cdrom_device.backing = vim.vm.device.VirtualCdrom.IsoBackingInfo(fileName=iso_path)
                cdrom_device.connectable = vim.vm.device.VirtualDevice.ConnectInfo()
                cdrom_device.connectable.allowGuestControl = True
                cdrom_device.connectable.startConnected = (self.params["cdrom"]["type"] != "none")
                if vm_obj and vm_obj.runtime.powerState == vim.VirtualMachinePowerState.poweredOn:
                    cdrom_device.connectable.connected = (self.params["cdrom"]["type"] != "none")

                cdrom_spec = vim.vm.device.VirtualDeviceSpec()
                cdrom_spec.operation = vim.vm.device.VirtualDeviceSpec.Operation.edit
                cdrom_spec.device = cdrom_device

            if cdrom_spec:
                self.change_detected = True
                self.configspec.deviceChange.append(cdrom_spec)

    def configure_hardware_params(self, vm_obj):
        """
        Function to configure hardware related configuration of virtual machine
        Args:
            vm_obj: virtual machine object
        """
        if 'hardware' in self.params:
            if 'max_connections' in self.params['hardware']:
                # maxMksConnections == max_connections
                self.configspec.maxMksConnections = int(self.params['hardware']['max_connections'])
                if vm_obj is None or self.configspec.maxMksConnections != vm_obj.config.hardware.maxMksConnections:
                    self.change_detected = True

            if 'nested_virt' in self.params['hardware']:
                self.configspec.nestedHVEnabled = bool(self.params['hardware']['nested_virt'])
                if vm_obj is None or self.configspec.nestedHVEnabled != bool(vm_obj.config.nestedHVEnabled):
                    self.change_detected = True

            if 'version' in self.params['hardware']:
                hw_version_check_failed = False
                temp_version = self.params['hardware'].get('version', 10)
                try:
                    temp_version = int(temp_version)
                except ValueError:
                    hw_version_check_failed = True

                if temp_version not in range(3, 15):
                    hw_version_check_failed = True

                if hw_version_check_failed:
                    self.module.fail_json(msg="Failed to set hardware.version '%s' value as valid"
                                              " values range from 3 (ESX 2.x) to 14 (ESXi 6.5 and greater)." % temp_version)
                # Hardware version is denoted as "vmx-10"
                version = "vmx-%02d" % temp_version
                self.configspec.version = version
                if vm_obj is None or self.configspec.version != vm_obj.config.version:
                    self.change_detected = True
                if vm_obj is not None:
                    # VM exists and we need to update the hardware version
                    current_version = vm_obj.config.version
                    # current_version = "vmx-10"
                    version_digit = int(current_version.split("-", 1)[-1])
                    if temp_version < version_digit:
                        self.module.fail_json(msg="Current hardware version '%d' which is greater than the specified"
                                                  " version '%d'. Downgrading hardware version is"
                                                  " not supported. Please specify version greater"
                                                  " than the current version." % (version_digit,
                                                                                  temp_version))
                    new_version = "vmx-%02d" % temp_version
                    try:
                        task = vm_obj.UpgradeVM_Task(new_version)
                        self.wait_for_task(task)
                        if task.info.state != 'error':
                            self.change_detected = True
                    except vim.fault.AlreadyUpgraded:
                        # Don't fail if VM is already upgraded.
                        pass

    def get_vm_cdrom_device(self, vm=None):
        if vm is None:
            return None

        for device in vm.config.hardware.device:
            if isinstance(device, vim.vm.device.VirtualCdrom):
                return device

        return None

    def get_vm_ide_device(self, vm=None):
        if vm is None:
            return None

        for device in vm.config.hardware.device:
            if isinstance(device, vim.vm.device.VirtualIDEController):
                return device

        return None

    def get_vm_network_interfaces(self, vm=None):
        if vm is None:
            return []

        device_list = []
        for device in vm.config.hardware.device:
            if isinstance(device, vim.vm.device.VirtualPCNet32) or \
               isinstance(device, vim.vm.device.VirtualVmxnet2) or \
               isinstance(device, vim.vm.device.VirtualVmxnet3) or \
               isinstance(device, vim.vm.device.VirtualE1000) or \
               isinstance(device, vim.vm.device.VirtualE1000e) or \
               isinstance(device, vim.vm.device.VirtualSriovEthernetCard):
                device_list.append(device)

        return device_list

    def sanitize_network_params(self):
        """
        Sanitize user provided network provided params

        Returns: A sanitized list of network params, else fails

        """
        network_devices = list()
        # Clean up user data here
        for network in self.params['networks']:
            if 'name' not in network and 'vlan' not in network:
                self.module.fail_json(msg="Please specify at least a network name or"
                                          " a VLAN name under VM network list.")

            if 'name' in network and find_obj(self.content, [vim.Network], network['name']) is None:
                self.module.fail_json(msg="Network '%(name)s' does not exist." % network)
            elif 'vlan' in network:
                dvps = self.cache.get_all_objs(self.content, [vim.dvs.DistributedVirtualPortgroup])
                for dvp in dvps:
                    if hasattr(dvp.config.defaultPortConfig, 'vlan') and \
<<<<<<< HEAD
                            dvp.config.defaultPortConfig.vlan.vlanId == network['vlan']:
                        network['name'] = dvp.config.name
                        break
=======
                            isinstance(dvp.config.defaultPortConfig.vlan.vlanId, int) and \
                            str(dvp.config.defaultPortConfig.vlan.vlanId) == network['vlan']:
                        network['name'] = dvp.config.name
                        break
                    if 'dvswitch_name' in network and \
                            dvp.config.distributedVirtualSwitch.name == network['dvswitch_name'] and \
                            dvp.config.name == network['vlan']:
                        network['name'] = dvp.config.name
                        break

>>>>>>> 1d1595b9
                    if dvp.config.name == network['vlan']:
                        network['name'] = dvp.config.name
                        break
                else:
                    self.module.fail_json(msg="VLAN '%(vlan)s' does not exist." % network)

            if 'type' in network:
                if network['type'] not in ['dhcp', 'static']:
                    self.module.fail_json(msg="Network type '%(type)s' is not a valid parameter."
                                              " Valid parameters are ['dhcp', 'static']." % network)
                if network['type'] != 'static' and ('ip' in network or 'netmask' in network):
                    self.module.fail_json(msg='Static IP information provided for network "%(name)s",'
                                              ' but "type" is set to "%(type)s".' % network)
            else:
                # Type is optional parameter, if user provided IP or Subnet assume
                # network type as 'static'
                if 'ip' in network or 'netmask' in network:
                    network['type'] = 'static'
                else:
                    # User wants network type as 'dhcp'
                    network['type'] = 'dhcp'

            if network.get('type') == 'static':
                if 'ip' in network and 'netmask' not in network:
                    self.module.fail_json(msg="'netmask' is required if 'ip' is"
                                              " specified under VM network list.")
                if 'ip' not in network and 'netmask' in network:
                    self.module.fail_json(msg="'ip' is required if 'netmask' is"
                                              " specified under VM network list.")

            validate_device_types = ['pcnet32', 'vmxnet2', 'vmxnet3', 'e1000', 'e1000e', 'sriov']
            if 'device_type' in network and network['device_type'] not in validate_device_types:
                self.module.fail_json(msg="Device type specified '%s' is not valid."
                                          " Please specify correct device"
                                          " type from ['%s']." % (network['device_type'],
                                                                  "', '".join(validate_device_types)))

            if 'mac' in network and not PyVmomiDeviceHelper.is_valid_mac_addr(network['mac']):
                self.module.fail_json(msg="Device MAC address '%s' is invalid."
                                          " Please provide correct MAC address." % network['mac'])

            network_devices.append(network)

        return network_devices

    def configure_network(self, vm_obj):
        # Ignore empty networks, this permits to keep networks when deploying a template/cloning a VM
        if len(self.params['networks']) == 0:
            return

        network_devices = self.sanitize_network_params()

        # List current device for Clone or Idempotency
        current_net_devices = self.get_vm_network_interfaces(vm=vm_obj)
        if len(network_devices) < len(current_net_devices):
            self.module.fail_json(msg="Given network device list is lesser than current VM device list (%d < %d). "
                                      "Removing interfaces is not allowed"
                                      % (len(network_devices), len(current_net_devices)))

        for key in range(0, len(network_devices)):
            nic_change_detected = False
            network_name = network_devices[key]['name']
            if key < len(current_net_devices) and (vm_obj or self.params['template']):
                # We are editing existing network devices, this is either when
                # are cloning from VM or Template
                nic = vim.vm.device.VirtualDeviceSpec()
                nic.operation = vim.vm.device.VirtualDeviceSpec.Operation.edit

                nic.device = current_net_devices[key]
                if ('wake_on_lan' in network_devices[key] and
                        nic.device.wakeOnLanEnabled != network_devices[key].get('wake_on_lan')):
                    nic.device.wakeOnLanEnabled = network_devices[key].get('wake_on_lan')
                    nic_change_detected = True
                if ('start_connected' in network_devices[key] and
                        nic.device.connectable.startConnected != network_devices[key].get('start_connected')):
                    nic.device.connectable.startConnected = network_devices[key].get('start_connected')
                    nic_change_detected = True
                if ('allow_guest_control' in network_devices[key] and
                        nic.device.connectable.allowGuestControl != network_devices[key].get('allow_guest_control')):
                    nic.device.connectable.allowGuestControl = network_devices[key].get('allow_guest_control')
                    nic_change_detected = True

                if nic.device.deviceInfo.summary != network_name:
                    nic.device.deviceInfo.summary = network_name
                    nic_change_detected = True
                if 'device_type' in network_devices[key]:
                    device = self.device_helper.get_device(network_devices[key]['device_type'], network_name)
                    device_class = type(device)
                    if not isinstance(nic.device, device_class):
                        self.module.fail_json(msg="Changing the device type is not possible when interface is already present. "
                                                  "The failing device type is %s" % network_devices[key]['device_type'])
                # Changing mac address has no effect when editing interface
                if 'mac' in network_devices[key] and nic.device.macAddress != current_net_devices[key].macAddress:
                    self.module.fail_json(msg="Changing MAC address has not effect when interface is already present. "
                                              "The failing new MAC address is %s" % nic.device.macAddress)

            else:
                # Default device type is vmxnet3, VMWare best practice
                device_type = network_devices[key].get('device_type', 'vmxnet3')
                nic = self.device_helper.create_nic(device_type,
                                                    'Network Adapter %s' % (key + 1),
                                                    network_devices[key])
                nic.operation = vim.vm.device.VirtualDeviceSpec.Operation.add
                nic_change_detected = True

            if hasattr(self.cache.get_network(network_name), 'portKeys'):
                # VDS switch
                pg_obj = None
                if 'dvswitch_name' in network_devices[key]:
                    dvs_name = network_devices[key]['dvswitch_name']
                    dvs_obj = find_dvs_by_name(self.content, dvs_name)
                    if dvs_obj is None:
                        self.module.fail_json(msg="Unable to find distributed virtual switch %s" % dvs_name)
                    pg_obj = find_dvspg_by_name(dvs_obj, network_name)
                    if pg_obj is None:
                        self.module.fail_json(msg="Unable to find distributed port group %s" % network_name)
                else:
                    pg_obj = find_obj(self.content, [vim.dvs.DistributedVirtualPortgroup], network_name)

                if (nic.device.backing and
                   (not hasattr(nic.device.backing, 'port') or
                    (nic.device.backing.port.portgroupKey != pg_obj.key or
                     nic.device.backing.port.switchUuid != pg_obj.config.distributedVirtualSwitch.uuid))):
                    nic_change_detected = True

                dvs_port_connection = vim.dvs.PortConnection()
                dvs_port_connection.portgroupKey = pg_obj.key
                dvs_port_connection.switchUuid = pg_obj.config.distributedVirtualSwitch.uuid
                nic.device.backing = vim.vm.device.VirtualEthernetCard.DistributedVirtualPortBackingInfo()
                nic.device.backing.port = dvs_port_connection

            elif isinstance(self.cache.get_network(network_name), vim.OpaqueNetwork):
                # NSX-T Logical Switch
                nic.device.backing = vim.vm.device.VirtualEthernetCard.OpaqueNetworkBackingInfo()
                nic.device.backing.opaqueNetworkType = 'nsx.LogicalSwitch'
                nic.device.backing.opaqueNetworkId = self.cache.get_network(network_name).summary.opaqueNetworkId
                nic.device.deviceInfo.summary = 'nsx.LogicalSwitch: %s' % (self.cache.get_network(network_name).summary.opaqueNetworkId)

            else:
                # vSwitch
                if not isinstance(nic.device.backing, vim.vm.device.VirtualEthernetCard.NetworkBackingInfo):
                    nic.device.backing = vim.vm.device.VirtualEthernetCard.NetworkBackingInfo()
                    nic_change_detected = True

                net_obj = self.cache.get_network(network_name)
                if nic.device.backing.network != net_obj:
                    nic.device.backing.network = net_obj
                    nic_change_detected = True

                if nic.device.backing.deviceName != network_name:
                    nic.device.backing.deviceName = network_name
                    nic_change_detected = True

            if nic_change_detected:
                self.configspec.deviceChange.append(nic)
                self.change_detected = True

    def configure_vapp_properties(self, vm_obj):
        if len(self.params['vapp_properties']) == 0:
            return

        for x in self.params['vapp_properties']:
            if not x.get('id'):
                self.module.fail_json(msg="id is required to set vApp property")

        new_vmconfig_spec = vim.vApp.VmConfigSpec()

        # This is primarily for vcsim/integration tests, unset vAppConfig was not seen on my deployments
        orig_spec = vm_obj.config.vAppConfig if vm_obj.config.vAppConfig else new_vmconfig_spec

        vapp_properties_current = dict((x.id, x) for x in orig_spec.property)
        vapp_properties_to_change = dict((x['id'], x) for x in self.params['vapp_properties'])

        # each property must have a unique key
        # init key counter with max value + 1
        all_keys = [x.key for x in orig_spec.property]
        new_property_index = max(all_keys) + 1 if all_keys else 0

        for property_id, property_spec in vapp_properties_to_change.items():
            is_property_changed = False
            new_vapp_property_spec = vim.vApp.PropertySpec()

            if property_id in vapp_properties_current:
                if property_spec.get('operation') == 'remove':
                    new_vapp_property_spec.operation = 'remove'
                    new_vapp_property_spec.removeKey = vapp_properties_current[property_id].key
                    is_property_changed = True
                else:
                    # this is 'edit' branch
                    new_vapp_property_spec.operation = 'edit'
                    new_vapp_property_spec.info = vapp_properties_current[property_id]
                    try:
                        for property_name, property_value in property_spec.items():

                            if property_name == 'operation':
                                # operation is not an info object property
                                # if set to anything other than 'remove' we don't fail
                                continue

                            # Updating attributes only if needed
                            if getattr(new_vapp_property_spec.info, property_name) != property_value:
                                setattr(new_vapp_property_spec.info, property_name, property_value)
                                is_property_changed = True

                    except Exception as e:
                        self.module.fail_json(msg="Failed to set vApp property field='%s' and value='%s'. Error: %s"
                                              % (property_name, property_value, to_text(e)))
            else:
                if property_spec.get('operation') == 'remove':
                    # attemp to delete non-existent property
                    continue

                # this is add new property branch
                new_vapp_property_spec.operation = 'add'

                property_info = vim.vApp.PropertyInfo()
                property_info.classId = property_spec.get('classId')
                property_info.instanceId = property_spec.get('instanceId')
                property_info.id = property_spec.get('id')
                property_info.category = property_spec.get('category')
                property_info.label = property_spec.get('label')
                property_info.type = property_spec.get('type', 'string')
                property_info.userConfigurable = property_spec.get('userConfigurable', True)
                property_info.defaultValue = property_spec.get('defaultValue')
                property_info.value = property_spec.get('value', '')
                property_info.description = property_spec.get('description')

                new_vapp_property_spec.info = property_info
                new_vapp_property_spec.info.key = new_property_index
                new_property_index += 1
                is_property_changed = True
            if is_property_changed:
                new_vmconfig_spec.property.append(new_vapp_property_spec)
        if new_vmconfig_spec.property:
            self.configspec.vAppConfig = new_vmconfig_spec
            self.change_detected = True

    def customize_customvalues(self, vm_obj, config_spec):
        if len(self.params['customvalues']) == 0:
            return

        vm_custom_spec = config_spec
        vm_custom_spec.extraConfig = []

        changed = False
        facts = self.gather_facts(vm_obj)
        for kv in self.params['customvalues']:
            if 'key' not in kv or 'value' not in kv:
                self.module.exit_json(msg="customvalues items required both 'key' and 'value fields.")

            # If kv is not kv fetched from facts, change it
            if kv['key'] not in facts['customvalues'] or facts['customvalues'][kv['key']] != kv['value']:
                option = vim.option.OptionValue()
                option.key = kv['key']
                option.value = kv['value']

                vm_custom_spec.extraConfig.append(option)
                changed = True

        if changed:
            self.change_detected = True

    def customize_vm(self, vm_obj):
        # Network settings
        adaptermaps = []
        for network in self.params['networks']:

            guest_map = vim.vm.customization.AdapterMapping()
            guest_map.adapter = vim.vm.customization.IPSettings()

            if 'ip' in network and 'netmask' in network:
                guest_map.adapter.ip = vim.vm.customization.FixedIp()
                guest_map.adapter.ip.ipAddress = str(network['ip'])
                guest_map.adapter.subnetMask = str(network['netmask'])
            elif 'type' in network and network['type'] == 'dhcp':
                guest_map.adapter.ip = vim.vm.customization.DhcpIpGenerator()

            if 'gateway' in network:
                guest_map.adapter.gateway = network['gateway']

            # On Windows, DNS domain and DNS servers can be set by network interface
            # https://pubs.vmware.com/vi3/sdk/ReferenceGuide/vim.vm.customization.IPSettings.html
            if 'domain' in network:
                guest_map.adapter.dnsDomain = network['domain']
            elif 'domain' in self.params['customization']:
                guest_map.adapter.dnsDomain = self.params['customization']['domain']

            if 'dns_servers' in network:
                guest_map.adapter.dnsServerList = network['dns_servers']
            elif 'dns_servers' in self.params['customization']:
                guest_map.adapter.dnsServerList = self.params['customization']['dns_servers']

            adaptermaps.append(guest_map)

        # Global DNS settings
        globalip = vim.vm.customization.GlobalIPSettings()
        if 'dns_servers' in self.params['customization']:
            globalip.dnsServerList = self.params['customization']['dns_servers']

        # TODO: Maybe list the different domains from the interfaces here by default ?
        if 'dns_suffix' in self.params['customization']:
            globalip.dnsSuffixList = self.params['customization']['dns_suffix']
        elif 'domain' in self.params['customization']:
            globalip.dnsSuffixList = self.params['customization']['domain']

        if self.params['guest_id']:
            guest_id = self.params['guest_id']
        else:
            guest_id = vm_obj.summary.config.guestId

        # For windows guest OS, use SysPrep
        # https://pubs.vmware.com/vi3/sdk/ReferenceGuide/vim.vm.customization.Sysprep.html#field_detail
        if 'win' in guest_id:
            ident = vim.vm.customization.Sysprep()

            ident.userData = vim.vm.customization.UserData()

            # Setting hostName, orgName and fullName is mandatory, so we set some default when missing
            ident.userData.computerName = vim.vm.customization.FixedName()
            ident.userData.computerName.name = str(self.params['customization'].get('hostname', self.params['name'].split('.')[0]))
            ident.userData.fullName = str(self.params['customization'].get('fullname', 'Administrator'))
            ident.userData.orgName = str(self.params['customization'].get('orgname', 'ACME'))

            if 'productid' in self.params['customization']:
                ident.userData.productId = str(self.params['customization']['productid'])

            ident.guiUnattended = vim.vm.customization.GuiUnattended()

            if 'autologon' in self.params['customization']:
                ident.guiUnattended.autoLogon = self.params['customization']['autologon']
                ident.guiUnattended.autoLogonCount = self.params['customization'].get('autologoncount', 1)

            if 'timezone' in self.params['customization']:
                ident.guiUnattended.timeZone = self.params['customization']['timezone']

            ident.identification = vim.vm.customization.Identification()

            if self.params['customization'].get('password', '') != '':
                ident.guiUnattended.password = vim.vm.customization.Password()
                ident.guiUnattended.password.value = str(self.params['customization']['password'])
                ident.guiUnattended.password.plainText = True

            if 'joindomain' in self.params['customization']:
                if 'domainadmin' not in self.params['customization'] or 'domainadminpassword' not in self.params['customization']:
                    self.module.fail_json(msg="'domainadmin' and 'domainadminpassword' entries are mandatory in 'customization' section to use "
                                              "joindomain feature")

                ident.identification.domainAdmin = str(self.params['customization']['domainadmin'])
                ident.identification.joinDomain = str(self.params['customization']['joindomain'])
                ident.identification.domainAdminPassword = vim.vm.customization.Password()
                ident.identification.domainAdminPassword.value = str(self.params['customization']['domainadminpassword'])
                ident.identification.domainAdminPassword.plainText = True

            elif 'joinworkgroup' in self.params['customization']:
                ident.identification.joinWorkgroup = str(self.params['customization']['joinworkgroup'])

            if 'runonce' in self.params['customization']:
                ident.guiRunOnce = vim.vm.customization.GuiRunOnce()
                ident.guiRunOnce.commandList = self.params['customization']['runonce']

        else:
            # FIXME: We have no clue whether this non-Windows OS is actually Linux, hence it might fail!

            # For Linux guest OS, use LinuxPrep
            # https://pubs.vmware.com/vi3/sdk/ReferenceGuide/vim.vm.customization.LinuxPrep.html
            ident = vim.vm.customization.LinuxPrep()

            # TODO: Maybe add domain from interface if missing ?
            if 'domain' in self.params['customization']:
                ident.domain = str(self.params['customization']['domain'])

            ident.hostName = vim.vm.customization.FixedName()
            hostname = str(self.params['customization'].get('hostname', self.params['name'].split('.')[0]))
            # Remove all characters except alphanumeric and minus which is allowed by RFC 952
            valid_hostname = re.sub(r"[^a-zA-Z0-9\-]", "", hostname)
            ident.hostName.name = valid_hostname

        self.customspec = vim.vm.customization.Specification()
        self.customspec.nicSettingMap = adaptermaps
        self.customspec.globalIPSettings = globalip
        self.customspec.identity = ident

    def get_vm_scsi_controller(self, vm_obj):
        # If vm_obj doesn't exist there is no SCSI controller to find
        if vm_obj is None:
            return None

        for device in vm_obj.config.hardware.device:
            if self.device_helper.is_scsi_controller(device):
                scsi_ctl = vim.vm.device.VirtualDeviceSpec()
                scsi_ctl.device = device
                return scsi_ctl

        return None

    def get_configured_disk_size(self, expected_disk_spec):
        # what size is it?
        if [x for x in expected_disk_spec.keys() if x.startswith('size_') or x == 'size']:
            # size, size_tb, size_gb, size_mb, size_kb
            if 'size' in expected_disk_spec:
                size_regex = re.compile(r'(\d+(?:\.\d+)?)([tgmkTGMK][bB])')
                disk_size_m = size_regex.match(expected_disk_spec['size'])
                try:
                    if disk_size_m:
                        expected = disk_size_m.group(1)
                        unit = disk_size_m.group(2)
                    else:
                        raise ValueError

                    if re.match(r'\d+\.\d+', expected):
                        # We found float value in string, let's typecast it
                        expected = float(expected)
                    else:
                        # We found int value in string, let's typecast it
                        expected = int(expected)

                    if not expected or not unit:
                        raise ValueError

                except (TypeError, ValueError, NameError):
                    # Common failure
                    self.module.fail_json(msg="Failed to parse disk size please review value"
                                              " provided using documentation.")
            else:
                param = [x for x in expected_disk_spec.keys() if x.startswith('size_')][0]
                unit = param.split('_')[-1].lower()
                expected = [x[1] for x in expected_disk_spec.items() if x[0].startswith('size_')][0]
                expected = int(expected)

            disk_units = dict(tb=3, gb=2, mb=1, kb=0)
            if unit in disk_units:
                unit = unit.lower()
                return expected * (1024 ** disk_units[unit])
            else:
                self.module.fail_json(msg="%s is not a supported unit for disk size."
                                          " Supported units are ['%s']." % (unit,
                                                                            "', '".join(disk_units.keys())))

        # No size found but disk, fail
        self.module.fail_json(
            msg="No size, size_kb, size_mb, size_gb or size_tb attribute found into disk configuration")

    def configure_disks(self, vm_obj):
        # Ignore empty disk list, this permits to keep disks when deploying a template/cloning a VM
        if len(self.params['disk']) == 0:
            return

        scsi_ctl = self.get_vm_scsi_controller(vm_obj)

        # Create scsi controller only if we are deploying a new VM, not a template or reconfiguring
        if vm_obj is None or scsi_ctl is None:
            scsi_ctl = self.device_helper.create_scsi_controller(self.get_scsi_type())
            self.change_detected = True
            self.configspec.deviceChange.append(scsi_ctl)

        disks = [x for x in vm_obj.config.hardware.device if isinstance(x, vim.vm.device.VirtualDisk)] \
            if vm_obj is not None else None

        if disks is not None and self.params.get('disk') and len(self.params.get('disk')) < len(disks):
            self.module.fail_json(msg="Provided disks configuration has less disks than "
                                      "the target object (%d vs %d)" % (len(self.params.get('disk')), len(disks)))

        disk_index = 0
        for expected_disk_spec in self.params.get('disk'):
            disk_modified = False
            # If we are manipulating and existing objects which has disks and disk_index is in disks
            if vm_obj is not None and disks is not None and disk_index < len(disks):
                diskspec = vim.vm.device.VirtualDeviceSpec()
                # set the operation to edit so that it knows to keep other settings
                diskspec.operation = vim.vm.device.VirtualDeviceSpec.Operation.edit
                diskspec.device = disks[disk_index]
            else:
                diskspec = self.device_helper.create_scsi_disk(scsi_ctl, disk_index)
                disk_modified = True

            if 'disk_mode' in expected_disk_spec:
                disk_mode = expected_disk_spec.get('disk_mode', 'persistent').lower()
                valid_disk_mode = ['persistent', 'independent_persistent', 'independent_nonpersistent']
                if disk_mode not in valid_disk_mode:
                    self.module.fail_json(msg="disk_mode specified is not valid."
                                              " Should be one of ['%s']" % "', '".join(valid_disk_mode))

                if (vm_obj and diskspec.device.backing.diskMode != disk_mode) or (vm_obj is None):
                    diskspec.device.backing.diskMode = disk_mode
                    disk_modified = True
            else:
                diskspec.device.backing.diskMode = "persistent"

            # is it thin?
            if 'type' in expected_disk_spec:
                disk_type = expected_disk_spec.get('type', '').lower()
                if disk_type == 'thin':
                    diskspec.device.backing.thinProvisioned = True
                elif disk_type == 'eagerzeroedthick':
                    diskspec.device.backing.eagerlyScrub = True

            # which datastore?
            if expected_disk_spec.get('datastore'):
                # TODO: This is already handled by the relocation spec,
                # but it needs to eventually be handled for all the
                # other disks defined
                pass

            # increment index for next disk search
            disk_index += 1
            # index 7 is reserved to SCSI controller
            if disk_index == 7:
                disk_index += 1

            kb = self.get_configured_disk_size(expected_disk_spec)
            # VMWare doesn't allow to reduce disk sizes
            if kb < diskspec.device.capacityInKB:
                self.module.fail_json(
                    msg="Given disk size is smaller than found (%d < %d). Reducing disks is not allowed." %
                        (kb, diskspec.device.capacityInKB))

            if kb != diskspec.device.capacityInKB or disk_modified:
                diskspec.device.capacityInKB = kb
                self.configspec.deviceChange.append(diskspec)

                self.change_detected = True

    def select_host(self):
        hostsystem = self.cache.get_esx_host(self.params['esxi_hostname'])
        if not hostsystem:
            self.module.fail_json(msg='Failed to find ESX host "%(esxi_hostname)s"' % self.params)
        if hostsystem.runtime.connectionState != 'connected' or hostsystem.runtime.inMaintenanceMode:
            self.module.fail_json(msg='ESXi "%(esxi_hostname)s" is in invalid state or in maintenance mode.' % self.params)
        return hostsystem

    def autoselect_datastore(self):
        datastore = None
        datastores = self.cache.get_all_objs(self.content, [vim.Datastore])

        if datastores is None or len(datastores) == 0:
            self.module.fail_json(msg="Unable to find a datastore list when autoselecting")

        datastore_freespace = 0
        for ds in datastores:
            if ds.summary.freeSpace > datastore_freespace:
                datastore = ds
                datastore_freespace = ds.summary.freeSpace

        return datastore

    def get_recommended_datastore(self, datastore_cluster_obj=None):
        """
        Function to return Storage DRS recommended datastore from datastore cluster
        Args:
            datastore_cluster_obj: datastore cluster managed object

        Returns: Name of recommended datastore from the given datastore cluster

        """
        if datastore_cluster_obj is None:
            return None
        # Check if Datastore Cluster provided by user is SDRS ready
        sdrs_status = datastore_cluster_obj.podStorageDrsEntry.storageDrsConfig.podConfig.enabled
        if sdrs_status:
            # We can get storage recommendation only if SDRS is enabled on given datastorage cluster
            pod_sel_spec = vim.storageDrs.PodSelectionSpec()
            pod_sel_spec.storagePod = datastore_cluster_obj
            storage_spec = vim.storageDrs.StoragePlacementSpec()
            storage_spec.podSelectionSpec = pod_sel_spec
            storage_spec.type = 'create'

            try:
                rec = self.content.storageResourceManager.RecommendDatastores(storageSpec=storage_spec)
                rec_action = rec.recommendations[0].action[0]
                return rec_action.destination.name
            except Exception as e:
                # There is some error so we fall back to general workflow
                pass
        datastore = None
        datastore_freespace = 0
        for ds in datastore_cluster_obj.childEntity:
            if isinstance(ds, vim.Datastore) and ds.summary.freeSpace > datastore_freespace:
                # If datastore field is provided, filter destination datastores
                datastore = ds
                datastore_freespace = ds.summary.freeSpace
        if datastore:
            return datastore.name
        return None

    def select_datastore(self, vm_obj=None):
        datastore = None
        datastore_name = None

        if len(self.params['disk']) != 0:
            # TODO: really use the datastore for newly created disks
            if 'autoselect_datastore' in self.params['disk'][0] and self.params['disk'][0]['autoselect_datastore']:
                datastores = self.cache.get_all_objs(self.content, [vim.Datastore])
                datastores = [x for x in datastores if self.cache.get_parent_datacenter(x).name == self.params['datacenter']]
                if datastores is None or len(datastores) == 0:
                    self.module.fail_json(msg="Unable to find a datastore list when autoselecting")

                datastore_freespace = 0
                for ds in datastores:
                    if (ds.summary.freeSpace > datastore_freespace) or (ds.summary.freeSpace == datastore_freespace and not datastore):
                        # If datastore field is provided, filter destination datastores
                        if 'datastore' in self.params['disk'][0] and \
                                isinstance(self.params['disk'][0]['datastore'], str) and \
                                ds.name.find(self.params['disk'][0]['datastore']) < 0:
                            continue

                        datastore = ds
                        datastore_name = datastore.name
                        datastore_freespace = ds.summary.freeSpace

            elif 'datastore' in self.params['disk'][0]:
                datastore_name = self.params['disk'][0]['datastore']
                # Check if user has provided datastore cluster first
                datastore_cluster = self.cache.find_obj(self.content, [vim.StoragePod], datastore_name)
                if datastore_cluster:
                    # If user specified datastore cluster so get recommended datastore
                    datastore_name = self.get_recommended_datastore(datastore_cluster_obj=datastore_cluster)
                # Check if get_recommended_datastore or user specified datastore exists or not
                datastore = self.cache.find_obj(self.content, [vim.Datastore], datastore_name)
            else:
                self.module.fail_json(msg="Either datastore or autoselect_datastore should be provided to select datastore")

        if not datastore and self.params['template']:
            # use the template's existing DS
            disks = [x for x in vm_obj.config.hardware.device if isinstance(x, vim.vm.device.VirtualDisk)]
            if disks:
                datastore = disks[0].backing.datastore
                datastore_name = datastore.name
            # validation
            if datastore:
                dc = self.cache.get_parent_datacenter(datastore)
                if dc.name != self.params['datacenter']:
                    datastore = self.autoselect_datastore()
                    datastore_name = datastore.name

        if not datastore:
            if len(self.params['disk']) != 0 or self.params['template'] is None:
                if self.params['datastore_cluster'] is None:
                    self.module.fail_json(msg="You must specify the disks to add to the VM, or template to clone from or the datastore cluster to place the VM on.")

                datastore_cluster = self.cache.find_obj(self.content, [vim.StoragePod], self.params['datastore_cluster'])
                datastore_name = self.get_recommended_datastore(datastore_cluster)

                if datastore_name is None:
                    self.module.fail_json(msg="Failed to find the datastore cluster named %s" % self.params['datastore_cluster'])

        return datastore, datastore_name

    def obj_has_parent(self, obj, parent):
        if obj is None and parent is None:
            raise AssertionError()
        current_parent = obj

        while True:
            if current_parent.name == parent.name:
                return True

            # Check if we have reached till root folder
            moid = current_parent._moId
            if moid in ['group-d1', 'ha-folder-root']:
                return False

            current_parent = current_parent.parent
            if current_parent is None:
                return False

    def select_resource_pool_by_name(self, resource_pool_name):
        resource_pool = self.cache.find_obj(self.content, [vim.ResourcePool], resource_pool_name)
        if resource_pool is None:
            self.module.fail_json(msg='Could not find resource_pool "%s"' % resource_pool_name)
        return resource_pool

    def select_resource_pool_by_host(self, host):
        resource_pools = self.cache.get_all_objs(self.content, [vim.ResourcePool])
        for rp in resource_pools.items():
            if not rp[0]:
                continue

            if not hasattr(rp[0], 'parent') or not rp[0].parent:
                continue

            # Find resource pool on host
            if self.obj_has_parent(rp[0].parent, host.parent):
                # If no resource_pool selected or it's the selected pool, return it
                if self.module.params['resource_pool'] is None or rp[0].name == self.module.params['resource_pool']:
                    return rp[0]

        if self.module.params['resource_pool'] is not None:
            self.module.fail_json(msg="Could not find resource_pool %s for selected host %s"
                                  % (self.module.params['resource_pool'], host.name))
        else:
            self.module.fail_json(msg="Failed to find a resource group for %s" % host.name)

    def get_scsi_type(self):
        disk_controller_type = "paravirtual"
        # set cpu/memory/etc
        if 'hardware' in self.params:
            if 'scsi' in self.params['hardware']:
                if self.params['hardware']['scsi'] in ['buslogic', 'paravirtual', 'lsilogic', 'lsilogicsas']:
                    disk_controller_type = self.params['hardware']['scsi']
                else:
                    self.module.fail_json(msg="hardware.scsi attribute should be 'paravirtual' or 'lsilogic'")
        return disk_controller_type

    def find_folder(self, searchpath):
        """ Walk inventory objects one position of the searchpath at a time """

        # split the searchpath so we can iterate through it
        paths = [x.replace('/', '') for x in searchpath.split('/')]
        paths_total = len(paths) - 1
        position = 0

        # recursive walk while looking for next element in searchpath
        root = self.content.rootFolder
        while root and position <= paths_total:
            change = False
            if hasattr(root, 'childEntity'):
                for child in root.childEntity:
                    if child.name == paths[position]:
                        root = child
                        position += 1
                        change = True
                        break
            elif isinstance(root, vim.Datacenter):
                if hasattr(root, 'vmFolder'):
                    if root.vmFolder.name == paths[position]:
                        root = root.vmFolder
                        position += 1
                        change = True
            else:
                root = None

            if not change:
                root = None

        return root

    def get_resource_pool(self):
        resource_pool = None
        # highest priority, resource_pool given.
        if self.params['resource_pool']:
            resource_pool = self.select_resource_pool_by_name(self.params['resource_pool'])
        # next priority, esxi hostname given.
        elif self.params['esxi_hostname']:
            host = self.select_host()
            resource_pool = self.select_resource_pool_by_host(host)
        # next priority, cluster given, take the root of the pool
        elif self.params['cluster']:
            cluster = self.cache.get_cluster(self.params['cluster'])
            if cluster is None:
                self.module.fail_json(msg="Unable to find cluster '%(cluster)s'" % self.params)
            resource_pool = cluster.resourcePool
        # fallback, pick any RP
        else:
            resource_pool = self.select_resource_pool_by_name(self.params['resource_pool'])

        if resource_pool is None:
            self.module.fail_json(msg='Unable to find resource pool, need esxi_hostname, resource_pool, or cluster')

        return resource_pool

    def deploy_vm(self):
        # https://github.com/vmware/pyvmomi-community-samples/blob/master/samples/clone_vm.py
        # https://www.vmware.com/support/developer/vc-sdk/visdk25pubs/ReferenceGuide/vim.vm.CloneSpec.html
        # https://www.vmware.com/support/developer/vc-sdk/visdk25pubs/ReferenceGuide/vim.vm.ConfigSpec.html
        # https://www.vmware.com/support/developer/vc-sdk/visdk41pubs/ApiReference/vim.vm.RelocateSpec.html

        # FIXME:
        #   - static IPs

        self.folder = self.params.get('folder', None)
        if self.folder is None:
            self.module.fail_json(msg="Folder is required parameter while deploying new virtual machine")

        # Prepend / if it was missing from the folder path, also strip trailing slashes
        if not self.folder.startswith('/'):
            self.folder = '/%(folder)s' % self.params
        self.folder = self.folder.rstrip('/')

        datacenter = self.cache.find_obj(self.content, [vim.Datacenter], self.params['datacenter'])
        if datacenter is None:
            self.module.fail_json(msg='No datacenter named %(datacenter)s was found' % self.params)

        dcpath = compile_folder_path_for_object(datacenter)

        # Nested folder does not have trailing /
        if not dcpath.endswith('/'):
            dcpath += '/'

        # Check for full path first in case it was already supplied
        if (self.folder.startswith(dcpath + self.params['datacenter'] + '/vm') or
                self.folder.startswith(dcpath + '/' + self.params['datacenter'] + '/vm')):
            fullpath = self.folder
        elif self.folder.startswith('/vm/') or self.folder == '/vm':
            fullpath = "%s%s%s" % (dcpath, self.params['datacenter'], self.folder)
        elif self.folder.startswith('/'):
            fullpath = "%s%s/vm%s" % (dcpath, self.params['datacenter'], self.folder)
        else:
            fullpath = "%s%s/vm/%s" % (dcpath, self.params['datacenter'], self.folder)

        f_obj = self.content.searchIndex.FindByInventoryPath(fullpath)

        # abort if no strategy was successful
        if f_obj is None:
            # Add some debugging values in failure.
            details = {
                'datacenter': datacenter.name,
                'datacenter_path': dcpath,
                'folder': self.folder,
                'full_search_path': fullpath,
            }
            self.module.fail_json(msg='No folder %s matched in the search path : %s' % (self.folder, fullpath),
                                  details=details)

        destfolder = f_obj

        if self.params['template']:
            vm_obj = self.get_vm_or_template(template_name=self.params['template'])
            if vm_obj is None:
                self.module.fail_json(msg="Could not find a template named %(template)s" % self.params)
        else:
            vm_obj = None

        # always get a resource_pool
        resource_pool = self.get_resource_pool()

        # set the destination datastore for VM & disks
        (datastore, datastore_name) = self.select_datastore(vm_obj)

        self.configspec = vim.vm.ConfigSpec()
        self.configspec.deviceChange = []
        self.configure_guestid(vm_obj=vm_obj, vm_creation=True)
        self.configure_cpu_and_memory(vm_obj=vm_obj, vm_creation=True)
        self.configure_hardware_params(vm_obj=vm_obj)
        self.configure_resource_alloc_info(vm_obj=vm_obj)
        self.configure_disks(vm_obj=vm_obj)
        self.configure_network(vm_obj=vm_obj)
        self.configure_cdrom(vm_obj=vm_obj)

        # Find if we need network customizations (find keys in dictionary that requires customizations)
        network_changes = False
        for nw in self.params['networks']:
            for key in nw:
                # We don't need customizations for these keys
                if key not in ('device_type', 'mac', 'name', 'vlan'):
                    network_changes = True
                    break

        if len(self.params['customization']) > 0 or network_changes is True:
            self.customize_vm(vm_obj=vm_obj)

        clonespec = None
        clone_method = None
        try:
            if self.params['template']:
                # create the relocation spec
                relospec = vim.vm.RelocateSpec()

                # Only select specific host when ESXi hostname is provided
                if self.params['esxi_hostname']:
                    relospec.host = self.select_host()
                relospec.datastore = datastore

                # https://www.vmware.com/support/developer/vc-sdk/visdk41pubs/ApiReference/vim.vm.RelocateSpec.html
                # > pool: For a clone operation from a template to a virtual machine, this argument is required.
                relospec.pool = resource_pool

                if self.params['snapshot_src'] is not None and self.params['linked_clone']:
                    relospec.diskMoveType = vim.vm.RelocateSpec.DiskMoveOptions.createNewChildDiskBacking

                clonespec = vim.vm.CloneSpec(template=self.params['is_template'], location=relospec)
                if self.customspec:
                    clonespec.customization = self.customspec

                if self.params['snapshot_src'] is not None:
                    snapshot = self.get_snapshots_by_name_recursively(snapshots=vm_obj.snapshot.rootSnapshotList, snapname=self.params['snapshot_src'])
                    if len(snapshot) != 1:
                        self.module.fail_json(msg='virtual machine "%(template)s" does not contain snapshot named "%(snapshot_src)s"' % self.params)

                    clonespec.snapshot = snapshot[0].snapshot

                clonespec.config = self.configspec
                clone_method = 'Clone'
                try:
                    task = vm_obj.Clone(folder=destfolder, name=self.params['name'], spec=clonespec)
                except vim.fault.NoPermission as e:
                    self.module.fail_json(msg="Failed to clone virtual machine %s to folder %s "
                                              "due to permission issue: %s" % (self.params['name'],
                                                                               destfolder,
                                                                               to_native(e.msg)))
                self.change_detected = True
            else:
                # ConfigSpec require name for VM creation
                self.configspec.name = self.params['name']
                self.configspec.files = vim.vm.FileInfo(logDirectory=None,
                                                        snapshotDirectory=None,
                                                        suspendDirectory=None,
                                                        vmPathName="[" + datastore_name + "]")

                clone_method = 'CreateVM_Task'
                try:
                    task = destfolder.CreateVM_Task(config=self.configspec, pool=resource_pool)
                except vmodl.fault.InvalidRequest as e:
                    self.module.fail_json(msg="Failed to create virtual machine due to invalid configuration "
                                              "parameter %s" % to_native(e.msg))
                except vim.fault.RestrictedVersion as e:
                    self.module.fail_json(msg="Failed to create virtual machine due to "
                                              "product versioning restrictions: %s" % to_native(e.msg))
                self.change_detected = True
            self.wait_for_task(task)
        except TypeError as e:
            self.module.fail_json(msg="TypeError was returned, please ensure to give correct inputs. %s" % to_text(e))

        if task.info.state == 'error':
            # https://kb.vmware.com/selfservice/microsites/search.do?language=en_US&cmd=displayKC&externalId=2021361
            # https://kb.vmware.com/selfservice/microsites/search.do?language=en_US&cmd=displayKC&externalId=2173

            # provide these to the user for debugging
            clonespec_json = serialize_spec(clonespec)
            configspec_json = serialize_spec(self.configspec)
            kwargs = {
                'changed': self.change_detected,
                'failed': True,
                'msg': task.info.error.msg,
                'clonespec': clonespec_json,
                'configspec': configspec_json,
                'clone_method': clone_method
            }

            return kwargs
        else:
            # set annotation
            vm = task.info.result
            if self.params['annotation']:
                annotation_spec = vim.vm.ConfigSpec()
                annotation_spec.annotation = str(self.params['annotation'])
                task = vm.ReconfigVM_Task(annotation_spec)
                self.wait_for_task(task)

            if self.params['customvalues']:
                vm_custom_spec = vim.vm.ConfigSpec()
                self.customize_customvalues(vm_obj=vm, config_spec=vm_custom_spec)
                task = vm.ReconfigVM_Task(vm_custom_spec)
                self.wait_for_task(task)

            if self.params['wait_for_ip_address'] or self.params['state'] in ['poweredon', 'restarted']:
                set_vm_power_state(self.content, vm, 'poweredon', force=False)

                if self.params['wait_for_ip_address']:
                    self.wait_for_vm_ip(vm)

            vm_facts = self.gather_facts(vm)
            return {'changed': self.change_detected, 'failed': False, 'instance': vm_facts}

    def get_snapshots_by_name_recursively(self, snapshots, snapname):
        snap_obj = []
        for snapshot in snapshots:
            if snapshot.name == snapname:
                snap_obj.append(snapshot)
            else:
                snap_obj = snap_obj + self.get_snapshots_by_name_recursively(snapshot.childSnapshotList, snapname)
        return snap_obj

    def reconfigure_vm(self):
        self.configspec = vim.vm.ConfigSpec()
        self.configspec.deviceChange = []

        self.configure_guestid(vm_obj=self.current_vm_obj)
        self.configure_cpu_and_memory(vm_obj=self.current_vm_obj)
        self.configure_hardware_params(vm_obj=self.current_vm_obj)
        self.configure_disks(vm_obj=self.current_vm_obj)
        self.configure_network(vm_obj=self.current_vm_obj)
        self.configure_cdrom(vm_obj=self.current_vm_obj)
        self.customize_customvalues(vm_obj=self.current_vm_obj, config_spec=self.configspec)
        self.configure_resource_alloc_info(vm_obj=self.current_vm_obj)
        self.configure_vapp_properties(vm_obj=self.current_vm_obj)

        if self.params['annotation'] and self.current_vm_obj.config.annotation != self.params['annotation']:
            self.configspec.annotation = str(self.params['annotation'])
            self.change_detected = True

        change_applied = False

        relospec = vim.vm.RelocateSpec()
        if self.params['resource_pool']:
            relospec.pool = self.select_resource_pool_by_name(self.params['resource_pool'])

            if relospec.pool is None:
                self.module.fail_json(msg='Unable to find resource pool "%(resource_pool)s"' % self.params)

            elif relospec.pool != self.current_vm_obj.resourcePool:
                task = self.current_vm_obj.RelocateVM_Task(spec=relospec)
                self.wait_for_task(task)
                change_applied = True

        # Only send VMWare task if we see a modification
        if self.change_detected:
            task = None
            try:
                task = self.current_vm_obj.ReconfigVM_Task(spec=self.configspec)
            except vim.fault.RestrictedVersion as e:
                self.module.fail_json(msg="Failed to reconfigure virtual machine due to"
                                          " product versioning restrictions: %s" % to_native(e.msg))
            self.wait_for_task(task)
            change_applied = True

            if task.info.state == 'error':
                # https://kb.vmware.com/selfservice/microsites/search.do?language=en_US&cmd=displayKC&externalId=2021361
                # https://kb.vmware.com/selfservice/microsites/search.do?language=en_US&cmd=displayKC&externalId=2173
                return {'changed': change_applied, 'failed': True, 'msg': task.info.error.msg}

        # Rename VM
        if self.params['uuid'] and self.params['name'] and self.params['name'] != self.current_vm_obj.config.name:
            task = self.current_vm_obj.Rename_Task(self.params['name'])
            self.wait_for_task(task)
            change_applied = True

            if task.info.state == 'error':
                return {'changed': change_applied, 'failed': True, 'msg': task.info.error.msg}

        # Mark VM as Template
        if self.params['is_template'] and not self.current_vm_obj.config.template:
            try:
                self.current_vm_obj.MarkAsTemplate()
            except vmodl.fault.NotSupported as e:
                self.module.fail_json(msg="Failed to mark virtual machine [%s] "
                                          "as template: %s" % (self.params['name'], e.msg))
            change_applied = True

        # Mark Template as VM
        elif not self.params['is_template'] and self.current_vm_obj.config.template:
            if self.params['resource_pool']:
                resource_pool = self.select_resource_pool_by_name(self.params['resource_pool'])

                if resource_pool is None:
                    self.module.fail_json(msg='Unable to find resource pool "%(resource_pool)s"' % self.params)

                self.current_vm_obj.MarkAsVirtualMachine(pool=resource_pool)

                # Automatically update VMWare UUID when converting template to VM.
                # This avoids an interactive prompt during VM startup.
                uuid_action = [x for x in self.current_vm_obj.config.extraConfig if x.key == "uuid.action"]
                if not uuid_action:
                    uuid_action_opt = vim.option.OptionValue()
                    uuid_action_opt.key = "uuid.action"
                    uuid_action_opt.value = "create"
                    self.configspec.extraConfig.append(uuid_action_opt)
                    self.change_detected = True

                change_applied = True
            else:
                self.module.fail_json(msg="Resource pool must be specified when converting template to VM!")

        vm_facts = self.gather_facts(self.current_vm_obj)
        return {'changed': change_applied, 'failed': False, 'instance': vm_facts}

    @staticmethod
    def wait_for_task(task):
        # https://www.vmware.com/support/developer/vc-sdk/visdk25pubs/ReferenceGuide/vim.Task.html
        # https://www.vmware.com/support/developer/vc-sdk/visdk25pubs/ReferenceGuide/vim.TaskInfo.html
        # https://github.com/virtdevninja/pyvmomi-community-samples/blob/master/samples/tools/tasks.py
        while task.info.state not in ['error', 'success']:
            time.sleep(1)

    def wait_for_vm_ip(self, vm, poll=100, sleep=5):
        ips = None
        facts = {}
        thispoll = 0
        while not ips and thispoll <= poll:
            newvm = self.get_vm()
            facts = self.gather_facts(newvm)
            if facts['ipv4'] or facts['ipv6']:
                ips = True
            else:
                time.sleep(sleep)
                thispoll += 1

        return facts


def main():
    argument_spec = vmware_argument_spec()
    argument_spec.update(
        state=dict(type='str', default='present',
                   choices=['absent', 'poweredoff', 'poweredon', 'present', 'rebootguest', 'restarted', 'shutdownguest', 'suspended']),
        template=dict(type='str', aliases=['template_src']),
        is_template=dict(type='bool', default=False),
        annotation=dict(type='str', aliases=['notes']),
        customvalues=dict(type='list', default=[]),
        name=dict(type='str'),
        name_match=dict(type='str', choices=['first', 'last'], default='first'),
        uuid=dict(type='str'),
        folder=dict(type='str'),
        guest_id=dict(type='str'),
        disk=dict(type='list', default=[]),
        cdrom=dict(type='dict', default={}),
        hardware=dict(type='dict', default={}),
        force=dict(type='bool', default=False),
        datacenter=dict(type='str', default='ha-datacenter'),
        datastore_cluster=dict(type='str'),
        esxi_hostname=dict(type='str'),
        cluster=dict(type='str'),
        wait_for_ip_address=dict(type='bool', default=False),
        state_change_timeout=dict(type='int', default=0),
        snapshot_src=dict(type='str'),
        linked_clone=dict(type='bool', default=False),
        networks=dict(type='list', default=[]),
        resource_pool=dict(type='str'),
        customization=dict(type='dict', default={}, no_log=True),
        vapp_properties=dict(type='list', default=[]),
    )

    module = AnsibleModule(argument_spec=argument_spec,
                           supports_check_mode=True,
                           mutually_exclusive=[
                               ['cluster', 'esxi_hostname'],
                           ],
                           required_one_of=[
                               ['name', 'uuid'],
                           ],
                           )

    result = {'failed': False, 'changed': False}

    pyv = PyVmomiHelper(module)

    # Check if the VM exists before continuing
    vm = pyv.get_vm()

    # VM already exists
    if vm:
        if module.params['state'] == 'absent':
            # destroy it
            if module.check_mode:
                result.update(
                    vm_name=vm.name,
                    changed=True,
                    current_powerstate=vm.summary.runtime.powerState.lower(),
                    desired_operation='remove_vm',
                )
                module.exit_json(**result)
            if module.params['force']:
                # has to be poweredoff first
                set_vm_power_state(pyv.content, vm, 'poweredoff', module.params['force'])
            result = pyv.remove_vm(vm)
        elif module.params['state'] == 'present':
            if module.check_mode:
                result.update(
                    vm_name=vm.name,
                    changed=True,
                    desired_operation='reconfigure_vm',
                )
                module.exit_json(**result)
            result = pyv.reconfigure_vm()
        elif module.params['state'] in ['poweredon', 'poweredoff', 'restarted', 'suspended', 'shutdownguest', 'rebootguest']:
            if module.check_mode:
                result.update(
                    vm_name=vm.name,
                    changed=True,
                    current_powerstate=vm.summary.runtime.powerState.lower(),
                    desired_operation='set_vm_power_state',
                )
                module.exit_json(**result)
            # set powerstate
            tmp_result = set_vm_power_state(pyv.content, vm, module.params['state'], module.params['force'], module.params['state_change_timeout'])
            if tmp_result['changed']:
                result["changed"] = True
            if not tmp_result["failed"]:
                result["failed"] = False
            result['instance'] = tmp_result['instance']
        else:
            # This should not happen
            raise AssertionError()
    # VM doesn't exist
    else:
        if module.params['state'] in ['poweredon', 'poweredoff', 'present', 'restarted', 'suspended']:
            if module.check_mode:
                result.update(
                    changed=True,
                    desired_operation='deploy_vm',
                )
                module.exit_json(**result)
            result = pyv.deploy_vm()
            if result['failed']:
                module.fail_json(msg='Failed to create a virtual machine : %s' % result['msg'])

    if result['failed']:
        module.fail_json(**result)
    else:
        module.exit_json(**result)


if __name__ == '__main__':
    main()<|MERGE_RESOLUTION|>--- conflicted
+++ resolved
@@ -429,7 +429,6 @@
       - powershell.exe -ExecutionPolicy Unrestricted -File C:\Windows\Temp\ConfigureRemotingForAnsible.ps1 -ForceNewSSLCert -EnableCredSSP
   delegate_to: localhost
 
-<<<<<<< HEAD
 - name: Create a diskless VM
   vmware_guest:
     hostname: 192.168.1.209
@@ -446,34 +445,7 @@
       num_cpu_cores_per_socket: 1
   delegate_to: localhost
 
-- name: Create a VM template
-  vmware_guest:
-    hostname: 192.0.2.88
-    username: administrator@vsphere.local
-    password: vmware
-    validate_certs: no
-    datacenter: datacenter1
-    cluster: vmware_cluster_esx
-    resource_pool: highperformance_pool
-    folder: /testvms
-    name: testvm_6
-    is_template: yes
-    guest_id: debian6_64Guest
-    disk:
-    - size_gb: 10
-      type: thin
-      datastore: g73_datastore
-    hardware:
-      memory_mb: 512
-      num_cpus: 1
-      scsi: lsilogic
-  delegate_to: localhost
-  register: deploy
-
-- name: Rename a VM (requires the VM's uuid)
-=======
 - name: Rename a virtual machine (requires the virtual machine's uuid)
->>>>>>> 1d1595b9
   vmware_guest:
     hostname: "{{ vcenter_ip }}"
     username: "{{ vcenter_username }}"
@@ -1121,11 +1093,6 @@
                 dvps = self.cache.get_all_objs(self.content, [vim.dvs.DistributedVirtualPortgroup])
                 for dvp in dvps:
                     if hasattr(dvp.config.defaultPortConfig, 'vlan') and \
-<<<<<<< HEAD
-                            dvp.config.defaultPortConfig.vlan.vlanId == network['vlan']:
-                        network['name'] = dvp.config.name
-                        break
-=======
                             isinstance(dvp.config.defaultPortConfig.vlan.vlanId, int) and \
                             str(dvp.config.defaultPortConfig.vlan.vlanId) == network['vlan']:
                         network['name'] = dvp.config.name
@@ -1136,7 +1103,6 @@
                         network['name'] = dvp.config.name
                         break
 
->>>>>>> 1d1595b9
                     if dvp.config.name == network['vlan']:
                         network['name'] = dvp.config.name
                         break
