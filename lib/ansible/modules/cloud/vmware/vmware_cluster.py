--- conflicted
+++ resolved
@@ -223,12 +223,7 @@
                                  self.cluster.configurationEx.drsConfig.enabled,
                                  self.cluster.configurationEx.vsanConfigInfo.enabled)
 
-<<<<<<< HEAD
-#                if cmp(desired_state, current_state) != 0:
-                if desired_state !=  current_state:
-=======
                 if desired_state != current_state:
->>>>>>> dd4a79d7
                     return 'update'
                 else:
                     return 'present'
