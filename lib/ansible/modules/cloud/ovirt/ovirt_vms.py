--- conflicted
+++ resolved
@@ -1,4 +1,4 @@
-#!/usr/bin/python
+/>>>>#!/usr/bin/python
 # -*- coding: utf-8 -*-
 
 # Copyright: (c) 2017, Ansible Project
@@ -451,7 +451,6 @@
     cluster: mycluster
     id: 1111-1111-1111-1111
 
-<<<<<<< HEAD
 # Register VM with vnic profile mappings and reassign bad macs
 ovirt_vms:
     state: registered
@@ -512,10 +511,6 @@
 
 # Creates a stateless VM which will always use latest template version:
 ovirt_vms:
-=======
-- name: Creates a stateless VM which will always use latest template version
-  ovirt_vms:
->>>>>>> a0c0076c
     name: myvm
     template: rhel7
     cluster: mycluster
@@ -1381,7 +1376,6 @@
 
 def main():
     argument_spec = ovirt_full_argument_spec(
-<<<<<<< HEAD
         state=dict(
             choices=['running', 'stopped', 'present', 'absent', 'suspended', 'next_run', 'registered'],
             default='present',
@@ -1427,7 +1421,6 @@
         ),
         cd_iso=dict(default=None),
         boot_devices=dict(default=None, type='list'),
-=======
         state=dict(type='str', default='present', choices=['absent', 'next_run', 'present', 'registered', 'running', 'stopped', 'suspended']),
         name=dict(type='str'),
         id=dict(type='str'),
@@ -1460,7 +1453,6 @@
                               ]),
         cd_iso=dict(type='str'),
         boot_devices=dict(type='list'),
->>>>>>> a0c0076c
         high_availability=dict(type='bool'),
         lease=dict(type='str'),
         stateless=dict(type='bool'),
