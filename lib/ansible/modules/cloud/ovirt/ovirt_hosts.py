#!/usr/bin/python
# -*- coding: utf-8 -*-
#
# Copyright (c) 2016 Red Hat, Inc.
#
# This file is part of Ansible
#
# Ansible is free software: you can redistribute it and/or modify
# it under the terms of the GNU General Public License as published by
# the Free Software Foundation, either version 3 of the License, or
# (at your option) any later version.
#
# Ansible is distributed in the hope that it will be useful,
# but WITHOUT ANY WARRANTY; without even the implied warranty of
# MERCHANTABILITY or FITNESS FOR A PARTICULAR PURPOSE.  See the
# GNU General Public License for more details.
#
# You should have received a copy of the GNU General Public License
# along with Ansible.  If not, see <http://www.gnu.org/licenses/>.
#

ANSIBLE_METADATA = {'metadata_version': '1.1',
                    'status': ['preview'],
                    'supported_by': 'community'}


DOCUMENTATION = '''
---
module: ovirt_hosts
short_description: Module to manage hosts in oVirt/RHV
version_added: "2.3"
author: "Ondra Machacek (@machacekondra)"
description:
    - "Module to manage hosts in oVirt/RHV"
options:
    name:
        description:
            - "Name of the host to manage."
        required: true
    state:
        description:
            - "State which should a host to be in after successful completion."
            - "I(iscsilogin) and I(iscsidiscover) are supported since version 2.4."
        choices: [
            'present', 'absent', 'maintenance', 'upgraded', 'started',
            'restarted', 'stopped', 'reinstalled', 'iscsidiscover', 'iscsilogin'
        ]
        default: present
    comment:
        description:
            - "Description of the host."
    cluster:
        description:
            - "Name of the cluster, where host should be created."
    address:
        description:
            - "Host address. It can be either FQDN (preferred) or IP address."
    password:
        description:
            - "Password of the root. It's required in case C(public_key) is set to I(False)."
    public_key:
        description:
            - "I(True) if the public key should be used to authenticate to host."
            - "It's required in case C(password) is not set."
        default: False
        aliases: ['ssh_public_key']
    kdump_integration:
        description:
            - "Specify if host will have enabled Kdump integration."
        choices: ['enabled', 'disabled']
        default: enabled
    spm_priority:
        description:
            - "SPM priority of the host. Integer value from 1 to 10, where higher number means higher priority."
    override_iptables:
        description:
            - "If True host iptables will be overridden by host deploy script."
            - "Note that C(override_iptables) is I(false) by default in oVirt/RHV."
    force:
        description:
            - "If True host will be forcibly moved to desired state."
        default: False
    override_display:
        description:
            - "Override the display address of all VMs on this host with specified address."
    kernel_params:
        description:
            - "List of kernel boot parameters."
            - "Following are most common kernel parameters used for host:"
            - "Hostdev Passthrough & SR-IOV: intel_iommu=on"
            - "Nested Virtualization: kvm-intel.nested=1"
            - "Unsafe Interrupts: vfio_iommu_type1.allow_unsafe_interrupts=1"
            - "PCI Reallocation: pci=realloc"
            - "C(Note:)"
            - "Modifying kernel boot parameters settings can lead to a host boot failure.
               Please consult the product documentation before doing any changes."
            - "Kernel boot parameters changes require host deploy and restart. The host needs
               to be I(reinstalled) suceesfully and then to be I(rebooted) for kernel boot parameters
               to be applied."
    hosted_engine:
        description:
            - "If I(deploy) it means this host should deploy also hosted engine
               components."
            - "If I(undeploy) it means this host should un-deploy hosted engine
               components and this host will not function as part of the High
               Availability cluster."
    power_management_enabled:
        description:
            - "Enable or disable power management of the host."
            - "For more comprehensive setup of PM use C(ovirt_host_pm) module."
        version_added: 2.4
<<<<<<< HEAD
    activate:
        description:
            - "If C(state) is I(present) activate the host."
            - "This parameter is good to disable, when you don't want to change
               the state of host when using I(present) C(state)."
        default: True
        version_added: 2.4
=======
    iscsi:
        description:
          - "If C(state) is I(iscsidiscover) it means that the iscsi attribute is being
             used to discover targets"
          - "If C(state) is I(iscsilogin) it means that the iscsi attribute is being
             used to login to the specified targets passed as part of the iscsi attribute"
        version_added: "2.4"
>>>>>>> 5ea8a5e3
extends_documentation_fragment: ovirt
'''

EXAMPLES = '''
# Examples don't contain auth parameter for simplicity,
# look at ovirt_auth module to see how to reuse authentication:

# Add host with username/password supporting SR-IOV.
# Note that override_iptables is false by default in oVirt/RHV:
- ovirt_hosts:
    cluster: Default
    name: myhost
    address: 10.34.61.145
    password: secret
    override_iptables: true
    kernel_params:
      - intel_iommu=on

# Add host using public key
- ovirt_hosts:
    public_key: true
    cluster: Default
    name: myhost2
    address: 10.34.61.145
    override_iptables: true

# Deploy hosted engine host
- ovirt_hosts:
    cluster: Default
    name: myhost2
    password: secret
    address: 10.34.61.145
    override_iptables: true
    hosted_engine: deploy

# Maintenance
- ovirt_hosts:
    state: maintenance
    name: myhost

# Restart host using power management:
- ovirt_hosts:
    state: restarted
    name: myhost

# Upgrade host
- ovirt_hosts:
    state: upgraded
    name: myhost

# discover iscsi targets
- ovirt_hosts:
    state: iscsidiscover
    name: myhost
    iscsi:
      username: iscsi_user
      password: secret
      address: 10.34.61.145
      port: 3260


# login to iscsi targets
- ovirt_hosts:
    state: iscsilogin
    name: myhost
    iscsi:
      username: iscsi_user
      password: secret
      address: 10.34.61.145
      target: "iqn.2015-07.com.mlipchuk2.redhat:444"
      port: 3260


# Reinstall host using public key
- ovirt_hosts:
    state: reinstalled
    name: myhost
    public_key: true

# Remove host
- ovirt_hosts:
    state: absent
    name: myhost
    force: True
'''

RETURN = '''
id:
    description: ID of the host which is managed
    returned: On success if host is found.
    type: str
    sample: 7de90f31-222c-436c-a1ca-7e655bd5b60c
host:
    description: "Dictionary of all the host attributes. Host attributes can be found on your oVirt/RHV instance
                  at following url: http://ovirt.github.io/ovirt-engine-api-model/master/#types/host."
    returned: On success if host is found.
    type: dict
iscsi_targets:
    description: "List of host iscsi targets"
    returned: On success if host is found and state is iscsidiscover.
    type: list
'''

import time
import traceback

try:
    import ovirtsdk4.types as otypes

    from ovirtsdk4.types import HostStatus as hoststate
except ImportError:
    pass

from ansible.module_utils.basic import AnsibleModule
from ansible.module_utils.ovirt import (
    BaseModule,
    check_sdk,
    create_connection,
    equal,
    get_id_by_name,
    ovirt_full_argument_spec,
    wait,
)


class HostsModule(BaseModule):

    def build_entity(self):
        return otypes.Host(
            name=self.param('name'),
            cluster=otypes.Cluster(
                name=self.param('cluster')
            ) if self.param('cluster') else None,
            comment=self.param('comment'),
            address=self.param('address'),
            root_password=self.param('password'),
            ssh=otypes.Ssh(
                authentication_method=otypes.SshAuthenticationMethod.PUBLICKEY,
            ) if self.param('public_key') else None,
            kdump_status=otypes.KdumpStatus(
                self.param('kdump_integration')
            ) if self.param('kdump_integration') else None,
            spm=otypes.Spm(
                priority=self.param('spm_priority'),
            ) if self.param('spm_priority') else None,
            override_iptables=self.param('override_iptables'),
            display=otypes.Display(
                address=self.param('override_display'),
            ) if self.param('override_display') else None,
            os=otypes.OperatingSystem(
                custom_kernel_cmdline=' '.join(self.param('kernel_params')),
            ) if self.param('kernel_params') else None,
            power_management=otypes.PowerManagement(
                enabled=self.param('power_management_enabled'),
            ) if self.param('power_management_enabled') is not None else None,
        )

    def update_check(self, entity):
        kernel_params = self.param('kernel_params')
        return (
            equal(self.param('comment'), entity.comment) and
            equal(self.param('kdump_integration'), entity.kdump_status) and
            equal(self.param('spm_priority'), entity.spm.priority) and
            equal(self.param('power_management_enabled'), entity.power_management.enabled) and
            equal(self.param('override_display'), getattr(entity.display, 'address', None)) and
            equal(
                sorted(kernel_params) if kernel_params else None,
                sorted(entity.os.custom_kernel_cmdline.split(' '))
            )
        )

    def pre_remove(self, entity):
        self.action(
            entity=entity,
            action='deactivate',
            action_condition=lambda h: h.status != hoststate.MAINTENANCE,
            wait_condition=lambda h: h.status == hoststate.MAINTENANCE,
        )

    def post_reinstall(self, host):
        wait(
            service=self._service.service(host.id),
            condition=lambda h: h.status != hoststate.MAINTENANCE,
            fail_condition=failed_state,
            wait=self.param('wait'),
            timeout=self.param('timeout'),
        )


def failed_state(host):
    return host.status in [
        hoststate.ERROR,
        hoststate.INSTALL_FAILED,
        hoststate.NON_RESPONSIVE,
        hoststate.NON_OPERATIONAL,
    ]


def control_state(host_module):
    host = host_module.search_entity()
    if host is None:
        return

    state = host_module._module.params['state']
    host_service = host_module._service.service(host.id)
    if failed_state(host):
        # In case host is in INSTALL_FAILED status, we can reinstall it:
        if hoststate.INSTALL_FAILED == host.status and state != 'reinstalled':
            raise Exception(
                "Not possible to manage host '%s' in state '%s'." % (
                    host.name,
                    host.status
                )
            )
    elif host.status in [
        hoststate.REBOOT,
        hoststate.CONNECTING,
        hoststate.INITIALIZING,
        hoststate.INSTALLING,
        hoststate.INSTALLING_OS,
    ]:
        wait(
            service=host_service,
            condition=lambda host: host.status == hoststate.UP,
            fail_condition=failed_state,
        )
    elif host.status == hoststate.PREPARING_FOR_MAINTENANCE:
        wait(
            service=host_service,
            condition=lambda host: host.status == hoststate.MAINTENANCE,
            fail_condition=failed_state,
        )

    return host


def main():
    argument_spec = ovirt_full_argument_spec(
        state=dict(
            choices=[
                'present', 'absent', 'maintenance', 'upgraded', 'started',
                'restarted', 'stopped', 'reinstalled', 'iscsidiscover', 'iscsilogin'
            ],
            default='present',
        ),
        name=dict(required=True),
        comment=dict(default=None),
        cluster=dict(default=None),
        address=dict(default=None),
        password=dict(default=None, no_log=True),
        public_key=dict(default=False, type='bool', aliases=['ssh_public_key']),
        kdump_integration=dict(default=None, choices=['enabled', 'disabled']),
        spm_priority=dict(default=None, type='int'),
        override_iptables=dict(default=None, type='bool'),
        force=dict(default=False, type='bool'),
        timeout=dict(default=600, type='int'),
        override_display=dict(default=None),
        kernel_params=dict(default=None, type='list'),
        hosted_engine=dict(default=None, choices=['deploy', 'undeploy']),
        power_management_enabled=dict(default=None, type='bool'),
<<<<<<< HEAD
        activate=dict(default=True, type='bool'),
=======
        iscsi=dict(default=None, type='dict'),
>>>>>>> 5ea8a5e3
    )
    module = AnsibleModule(
        argument_spec=argument_spec,
        supports_check_mode=True,
        required_if=[
            ['state', 'iscsidiscover', ['iscsi']],
            ['state', 'iscsilogin', ['iscsi']]
        ]
    )
    check_sdk(module)

    try:
        auth = module.params.pop('auth')
        connection = create_connection(auth)
        hosts_service = connection.system_service().hosts_service()
        hosts_module = HostsModule(
            connection=connection,
            module=module,
            service=hosts_service,
        )

        state = module.params['state']
        host = control_state(hosts_module)
        if state == 'present':
            ret = hosts_module.create(
                deploy_hosted_engine=(
                    module.params.get('hosted_engine') == 'deploy'
                ) if module.params.get('hosted_engine') is not None else None,
                result_state=(lambda h: h.status == hoststate.UP) if host is None else None,
                fail_condition=failed_state if host is None else lambda h: False,
            )
            if module.params['activate'] and host is not None:
                ret = hosts_module.action(
                    action='activate',
                    action_condition=lambda h: h.status != hoststate.UP,
                    wait_condition=lambda h: h.status == hoststate.UP,
                    fail_condition=failed_state,
                )
        elif state == 'absent':
            ret = hosts_module.remove()
        elif state == 'maintenance':
            hosts_module.action(
                action='deactivate',
                action_condition=lambda h: h.status != hoststate.MAINTENANCE,
                wait_condition=lambda h: h.status == hoststate.MAINTENANCE,
                fail_condition=failed_state,
            )
            ret = hosts_module.create()
        elif state == 'upgraded':
            result_state = hoststate.MAINTENANCE if host.status == hoststate.MAINTENANCE else hoststate.UP
            ret = hosts_module.action(
                action='upgrade',
                action_condition=lambda h: h.update_available,
                wait_condition=lambda h: h.status == result_state,
                post_action=lambda h: time.sleep(module.params['poll_interval']),
                fail_condition=failed_state,
            )
        elif state == 'iscsidiscover':
            host_id = get_id_by_name(hosts_service, module.params['name'])
            iscsi_targets = hosts_service.service(host_id).iscsi_discover(
                iscsi=otypes.IscsiDetails(
                    port=int(module.params['iscsi']['port']) if module.params['iscsi']['port'].isdigit() else None,
                    username=module.params['iscsi']['username'],
                    password=module.params['iscsi']['password'],
                    address=module.params['iscsi']['address'],
                ),
            )
            ret = {
                'changed': False,
                'id': host_id,
                'iscsi_targets': iscsi_targets,
            }
        elif state == 'iscsilogin':
            host_id = get_id_by_name(hosts_service, module.params['name'])
            ret = hosts_module.action(
                action='iscsi_login',
                iscsi=otypes.IscsiDetails(
                    port=int(module.params['iscsi']['port']) if module.params['iscsi']['port'].isdigit() else None,
                    username=module.params['iscsi']['username'],
                    password=module.params['iscsi']['password'],
                    address=module.params['iscsi']['address'],
                    target=module.params['iscsi']['target'],
                ),
            )
        elif state == 'started':
            ret = hosts_module.action(
                action='fence',
                action_condition=lambda h: h.status == hoststate.DOWN,
                wait_condition=lambda h: h.status in [hoststate.UP, hoststate.MAINTENANCE],
                fail_condition=failed_state,
                fence_type='start',
            )
        elif state == 'stopped':
            hosts_module.action(
                action='deactivate',
                action_condition=lambda h: h.status not in [hoststate.MAINTENANCE, hoststate.DOWN],
                wait_condition=lambda h: h.status in [hoststate.MAINTENANCE, hoststate.DOWN],
                fail_condition=failed_state,
            )
            ret = hosts_module.action(
                action='fence',
                action_condition=lambda h: h.status != hoststate.DOWN,
                wait_condition=lambda h: h.status == hoststate.DOWN if module.params['wait'] else True,
                fail_condition=failed_state,
                fence_type='stop',
            )
        elif state == 'restarted':
            ret = hosts_module.action(
                action='fence',
                wait_condition=lambda h: h.status == hoststate.UP,
                fail_condition=failed_state,
                fence_type='restart',
            )
        elif state == 'reinstalled':
            # Deactivate host if not in maintanence:
            hosts_module.action(
                action='deactivate',
                action_condition=lambda h: h.status not in [hoststate.MAINTENANCE, hoststate.DOWN],
                wait_condition=lambda h: h.status in [hoststate.MAINTENANCE, hoststate.DOWN],
                fail_condition=failed_state,
            )

            # Reinstall host:
            hosts_module.action(
                action='install',
                action_condition=lambda h: h.status == hoststate.MAINTENANCE,
                post_action=hosts_module.post_reinstall,
                wait_condition=lambda h: h.status == hoststate.MAINTENANCE,
                fail_condition=failed_state,
                host=otypes.Host(
                    override_iptables=module.params['override_iptables'],
                ) if module.params['override_iptables'] else None,
                root_password=module.params['password'],
                ssh=otypes.Ssh(
                    authentication_method=otypes.SshAuthenticationMethod.PUBLICKEY,
                ) if module.params['public_key'] else None,
                deploy_hosted_engine=(
                    module.params.get('hosted_engine') == 'deploy'
                ) if module.params.get('hosted_engine') is not None else None,
                undeploy_hosted_engine=(
                    module.params.get('hosted_engine') == 'undeploy'
                ) if module.params.get('hosted_engine') is not None else None,
            )

            # Activate host after reinstall:
            ret = hosts_module.action(
                action='activate',
                action_condition=lambda h: h.status == hoststate.MAINTENANCE,
                wait_condition=lambda h: h.status == hoststate.UP,
                fail_condition=failed_state,
            )
        module.exit_json(**ret)
    except Exception as e:
        module.fail_json(msg=str(e), exception=traceback.format_exc())
    finally:
        connection.close(logout=auth.get('token') is None)


if __name__ == "__main__":
    main()<|MERGE_RESOLUTION|>--- conflicted
+++ resolved
@@ -109,7 +109,6 @@
             - "Enable or disable power management of the host."
             - "For more comprehensive setup of PM use C(ovirt_host_pm) module."
         version_added: 2.4
-<<<<<<< HEAD
     activate:
         description:
             - "If C(state) is I(present) activate the host."
@@ -117,7 +116,6 @@
                the state of host when using I(present) C(state)."
         default: True
         version_added: 2.4
-=======
     iscsi:
         description:
           - "If C(state) is I(iscsidiscover) it means that the iscsi attribute is being
@@ -125,7 +123,6 @@
           - "If C(state) is I(iscsilogin) it means that the iscsi attribute is being
              used to login to the specified targets passed as part of the iscsi attribute"
         version_added: "2.4"
->>>>>>> 5ea8a5e3
 extends_documentation_fragment: ovirt
 '''
 
@@ -386,11 +383,8 @@
         kernel_params=dict(default=None, type='list'),
         hosted_engine=dict(default=None, choices=['deploy', 'undeploy']),
         power_management_enabled=dict(default=None, type='bool'),
-<<<<<<< HEAD
         activate=dict(default=True, type='bool'),
-=======
         iscsi=dict(default=None, type='dict'),
->>>>>>> 5ea8a5e3
     )
     module = AnsibleModule(
         argument_spec=argument_spec,
