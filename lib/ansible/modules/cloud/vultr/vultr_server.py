--- conflicted
+++ resolved
@@ -32,25 +32,16 @@
   os:
     description:
       - The operating system.
-<<<<<<< HEAD
-      - Required if the server does not yet exist.
+      - Required if the server does not yet exist and is not restoring from a snapshot.
   app:
+    version_added: "2.8"
     description:
       - The name of the application image to use.
       - Required if os='Application'.
-    version_added: "2.8"
-  snapshot:
-    description:
-      - The name of the snapshot image to use.
-      - Required if os='Snapshot'.
-    version_added: "2.8"
-=======
-      - Required if the server does not yet exist and is not restoring from a snapshot.
   snapshot:
     version_added: "2.8"
     description:
       - Name of snapshot to restore server from.
->>>>>>> 2561fd70
   firewall_group:
     description:
       - The firewall group to assign this server to.
@@ -411,15 +402,14 @@
             use_cache=True
         )
 
-<<<<<<< HEAD
     def get_app(self):
-        app = self.module.params.get('app')
-        return app
+        return self.query_resource_by_key(
+            key='name',
+            value=self.module.params.get('app'),
+            resource='app',
+            use_cache=True
+        )
     
-    def get_snapshot(self):
-        snapshot = self.module.params.get('snapshot')
-        return snapshot
-=======
     def get_snapshot(self):
         return self.query_resource_by_key(
             key='description',
@@ -427,7 +417,6 @@
             resource='snapshot',
             use_cache=True
         )
->>>>>>> 2561fd70
 
     def get_ssh_keys(self):
         ssh_key_names = self.module.params.get('ssh_keys')
