--- conflicted
+++ resolved
@@ -630,11 +630,7 @@
 from ansible.module_utils.basic import AnsibleModule
 from ansible.module_utils.ec2 import get_aws_connection_info, ec2_argument_spec, ec2_connect
 from distutils.version import LooseVersion
-<<<<<<< HEAD
-import math
-=======
 from ansible.module_utils.six import string_types
->>>>>>> aed35aba
 
 try:
     import boto.ec2
@@ -931,21 +927,14 @@
                         spot_msg = "Spot instance request %s was closed by AWS with the status %s and fault %s:%s"
                         module.fail_json(msg=spot_msg % (sir.id, sir.status.code, sir.fault.code, sir.fault.message))
 
-<<<<<<< HEAD
         if len(spot_req_inst_ids) == count:
-            return spot_req_inst_ids.values()
+            return list(spot_req_inst_ids.values())
 
         if (time.time() + sleep_time) < wait_complete:
             if len(spot_req_inst_ids) >= min_count:
-                return spot_req_inst_ids.values()
+                return list(spot_req_inst_ids.values())
         time.sleep(sleep_time)
 
-=======
-        if len(spot_req_inst_ids) < count:
-            time.sleep(5)
-        else:
-            return list(spot_req_inst_ids.values())
->>>>>>> aed35aba
     module.fail_json(msg="wait for spot requests timeout on %s" % time.asctime())
 
 
