--- conflicted
+++ resolved
@@ -321,13 +321,9 @@
 
     if instance_uuid:
         instance_properties = application_resource.get_by_uuid(
-<<<<<<< HEAD
-            instance_uuid)
-        current_state = instance_properties.to_dict()['status']
-=======
             instance_uuid).to_dict()
         current_state = instance_properties['status']
->>>>>>> 1c1a4440
+
     else:
         if module.params['state'] == 'absent':
             instance_power_action(
