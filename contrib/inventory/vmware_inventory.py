--- conflicted
+++ resolved
@@ -38,14 +38,10 @@
 import uuid
 from time import time
 
-<<<<<<< HEAD
 # REST API
 import requests
 from requests.auth import HTTPBasicAuth
 
-import six
-=======
->>>>>>> d1d08304
 from jinja2 import Environment
 from six import integer_types, PY3
 from six.moves import configparser
