#!/usr/bin/python
# This file is part of Ansible
#
# Ansible is free software: you can redistribute it and/or modify
# it under the terms of the GNU General Public License as published by
# the Free Software Foundation, either version 3 of the License, or
# (at your option) any later version.
#
# Ansible is distributed in the hope that it will be useful,
# but WITHOUT ANY WARRANTY; without even the implied warranty of
# MERCHANTABILITY or FITNESS FOR A PARTICULAR PURPOSE.  See the
# GNU General Public License for more details.
#
# You should have received a copy of the GNU General Public License
# along with Ansible.  If not, see <http://www.gnu.org/licenses/>.

DOCUMENTATION = '''
---
module: ec2
short_description: create, terminate, start or stop an instance in ec2, return instanceid
description:
    - Creates or terminates ec2 instances. When created optionally waits for it to be 'running'. This module has a dependency on python-boto >= 2.5
version_added: "0.9"
options:
  key_name:
    description:
      - key pair to use on the instance
    required: false
    default: null
    aliases: ['keypair']
  id:
    description:
      - identifier for this instance or set of instances, so that the module will be idempotent with respect to EC2 instances. This identifier is valid for at least 24 hours after the termination of the instance, and should not be reused for another call later on. For details, see the description of client token at U(http://docs.aws.amazon.com/AWSEC2/latest/UserGuide/Run_Instance_Idempotency.html).
    required: false
    default: null
    aliases: []
  group:
    description:
      - security group (or list of groups) to use with the instance
    required: false
    default: null
    aliases: [ 'groups' ]
  group_id:
    version_added: "1.1"
    description:
      - security group id (or list of ids) to use with the instance
    required: false
    default: null
    aliases: []
  region:
    version_added: "1.2"
    description:
      - The AWS region to use.  Must be specified if ec2_url is not used. If not specified then the value of the EC2_REGION environment variable, if any, is used.
    required: false
    default: null
    aliases: [ 'aws_region', 'ec2_region' ]
  zone:
    version_added: "1.2"
    description:
      - AWS availability zone in which to launch the instance
    required: false
    default: null
    aliases: [ 'aws_zone', 'ec2_zone' ]
  instance_type:
    description:
      - instance type to use for the instance
    required: true
    default: null
    aliases: []
  spot_price:
    version_added: "1.5"
    description:
      - Maximum spot price to bid, If not set a regular on-demand instance is requested. A spot request is made with this maximum bid. When it is filled, the instance is started.
    required: false
    default: null
    aliases: []
  image:
    description:
       - I(emi) (or I(ami)) to use for the instance
    required: true
    default: null
    aliases: []
  kernel:
    description:
      - kernel I(eki) to use for the instance
    required: false
    default: null
    aliases: []
  ramdisk:
    description:
      - ramdisk I(eri) to use for the instance
    required: false
    default: null
    aliases: []
  wait:
    description:
      - wait for the instance to be in state 'running' before returning
    required: false
    default: "no"
    choices: [ "yes", "no" ]
    aliases: []
  wait_timeout:
    description:
      - how long before wait gives up, in seconds
    default: 300
    aliases: []
  spot_wait_timeout:
    version_added: "1.5"
    description:
      - how long to wait for the spot instance request to be fulfilled
    default: 600
    aliases: []
  count:
    description:
      - number of instances to launch
    required: False
    default: 1
    aliases: []
  monitoring:
    version_added: "1.1"
    description:
      - enable detailed monitoring (CloudWatch) for instance
    required: false
    default: null
    aliases: []
  user_data:
    version_added: "0.9"
    description:
      - opaque blob of data which is made available to the ec2 instance
    required: false
    default: null
    aliases: []
  instance_tags:
    version_added: "1.0"
    description:
      - a hash/dictionary of tags to add to the new instance; '{"key":"value"}' and '{"key":"value","key":"value"}'
    required: false
    default: null
    aliases: []
  placement_group:
    version_added: "1.3"
    description:
      - placement group for the instance when using EC2 Clustered Compute
    required: false
    default: null
    aliases: []
  vpc_subnet_id:
    version_added: "1.1"
    description:
      - the subnet ID in which to launch the instance (VPC)
    required: false
    default: null
    aliases: []
  assign_public_ip:
    version_added: "1.5"
    description:
      - when provisioning within vpc, assign a public IP address. Boto library must be 2.13.0+
    required: false
    default: null
    aliases: []
  private_ip:
    version_added: "1.2"
    description:
      - the private ip address to assign the instance (from the vpc subnet)
    required: false
    defualt: null
    aliases: []
  instance_profile_name:
    version_added: "1.3"
    description:
      - Name of the IAM instance profile to use. Boto library must be 2.5.0+
    required: false
    default: null
    aliases: []
  instance_ids:
    version_added: "1.3"
    description:
      - "list of instance ids, currently used for states: absent, running, stopped"
    required: false
    default: null
    aliases: []
  source_dest_check:
    version_added: "1.6"
    description:
      - Enable or Disable the Source/Destination checks (for NAT instances and Virtual Routers)
    required: false
    default: true
  termination_protection:
    version_added: "1.7"
    description:
      - Enable or Disable the Termination Protection
    required: false
    default: false
  state:
    version_added: "1.3"
    description:
      - create or terminate instances
    required: false
    default: 'present'
    aliases: []
  volumes:
    version_added: "1.5"
    description:
      - a list of volume dicts, each containing device name and optionally ephemeral id or snapshot id. Size and type (and number of iops for io device type) must be specified for a new volume or a root volume, and may be passed for a snapshot volume. For any volume, a volume size less than 1 will be interpreted as a request not to create the volume.
    required: false
    default: null
    aliases: []
  ebs_optimized:
    version_added: "1.6"
    description:
      - whether instance is using optimized EBS volumes, see U(http://docs.aws.amazon.com/AWSEC2/latest/UserGuide/EBSOptimized.html)
    required: false
    default: false
  exact_count:
    version_added: "1.5"
    description:
      - An integer value which indicates how many instances that match the 'count_tag' parameter should be running. Instances are either created or terminated based on this value. 
    required: false
    default: null
    aliases: []
  count_tag:
    version_added: "1.5"
    description:
      - Used with 'exact_count' to determine how many nodes based on a specific tag criteria should be running.  This can be expressed in multiple ways and is shown in the EXAMPLES section.  For instance, one can request 25 servers that are tagged with "class=webserver".  
    required: false
    default: null
    aliases: []

author: Seth Vidal, Tim Gerla, Lester Wade
extends_documentation_fragment: aws
'''

EXAMPLES = '''
# Note: None of these examples set aws_access_key, aws_secret_key, or region.
# It is assumed that their matching environment variables are set.

# Basic provisioning example
- local_action:
    module: ec2
    key_name: mykey
    instance_type: c1.medium
    image: emi-40603AD1
    wait: yes
    group: webserver
    count: 3

# Advanced example with tagging and CloudWatch
- local_action:
    module: ec2
    key_name: mykey
    group: databases
    instance_type: m1.large
    image: ami-6e649707
    wait: yes
    wait_timeout: 500
    count: 5
    instance_tags: 
       db: postgres
    monitoring: yes

# Single instance with additional IOPS volume from snapshot and volume delete on termination
local_action:
    module: ec2
    key_name: mykey
    group: webserver
    instance_type: m1.large
    image: ami-6e649707
    wait: yes
    wait_timeout: 500
    volumes:
    - device_name: /dev/sdb
      snapshot: snap-abcdef12
      device_type: io1
      iops: 1000
      volume_size: 100
      delete_on_termination: true
    monitoring: yes

# Multiple groups example
local_action:
    module: ec2
    key_name: mykey
    group: ['databases', 'internal-services', 'sshable', 'and-so-forth']
    instance_type: m1.large
    image: ami-6e649707
    wait: yes
    wait_timeout: 500
    count: 5
    instance_tags: 
        db: postgres
    monitoring: yes

# Multiple instances with additional volume from snapshot
local_action:
    module: ec2
    key_name: mykey
    group: webserver
    instance_type: m1.large
    image: ami-6e649707
    wait: yes
    wait_timeout: 500
    count: 5
    volumes:
    - device_name: /dev/sdb
      snapshot: snap-abcdef12
      volume_size: 10
    monitoring: yes

# VPC example
- local_action:
    module: ec2
    key_name: mykey
    group_id: sg-1dc53f72
    instance_type: m1.small
    image: ami-6e649707
    wait: yes
    vpc_subnet_id: subnet-29e63245
    assign_public_ip: yes

# Spot instance example
- local_action:
    module: ec2
    spot_price: 0.24
    spot_wait_timeout: 600
    keypair: mykey
    group_id: sg-1dc53f72
    instance_type: m1.small
    image: ami-6e649707
    wait: yes
    vpc_subnet_id: subnet-29e63245
    assign_public_ip: yes

# Launch instances, runs some tasks
# and then terminate them


- name: Create a sandbox instance
  hosts: localhost
  gather_facts: False
  vars:
    key_name: my_keypair
    instance_type: m1.small
    security_group: my_securitygroup
    image: my_ami_id
    region: us-east-1
  tasks:
    - name: Launch instance
      local_action: ec2 key_name={{ keypair }} group={{ security_group }} instance_type={{ instance_type }} image={{ image }} wait=true region={{ region }}
      register: ec2
    - name: Add new instance to host group
      local_action: add_host hostname={{ item.public_ip }} groupname=launched
      with_items: ec2.instances
    - name: Wait for SSH to come up
      local_action: wait_for host={{ item.public_dns_name }} port=22 delay=60 timeout=320 state=started
      with_items: ec2.instances

- name: Configure instance(s)
  hosts: launched
  sudo: True
  gather_facts: True
  roles:
    - my_awesome_role
    - my_awesome_test

- name: Terminate instances
  hosts: localhost
  connection: local
  tasks:
    - name: Terminate instances that were previously launched
      local_action:
        module: ec2
        state: 'absent'
        instance_ids: '{{ ec2.instance_ids }}'

# Start a few existing instances, run some tasks
# and stop the instances

- name: Start sandbox instances
  hosts: localhost
  gather_facts: false
  connection: local
  vars:
    instance_ids:
      - 'i-xxxxxx'
      - 'i-xxxxxx'
      - 'i-xxxxxx'
    region: us-east-1
  tasks:
    - name: Start the sandbox instances
      local_action:
        module: ec2
        instance_ids: '{{ instance_ids }}'
        region: '{{ region }}'
        state: running
        wait: True
  role:
    - do_neat_stuff
    - do_more_neat_stuff

- name: Stop sandbox instances
  hosts: localhost
  gather_facts: false
  connection: local
  vars:
    instance_ids:
      - 'i-xxxxxx'
      - 'i-xxxxxx'
      - 'i-xxxxxx'
    region: us-east-1
  tasks:
    - name: Stop the sanbox instances
      local_action:
      module: ec2
      instance_ids: '{{ instance_ids }}'
      region: '{{ region }}'
      state: stopped
      wait: True

#
# Enforce that 5 instances with a tag "foo" are running
#

- local_action:
    module: ec2
    key_name: mykey
    instance_type: c1.medium
    image: emi-40603AD1
    wait: yes
    group: webserver
    instance_tags:
        foo: bar
    exact_count: 5
    count_tag: foo

#
# Enforce that 5 running instances named "database" with a "dbtype" of "postgres"
#

- local_action:
    module: ec2
    key_name: mykey
    instance_type: c1.medium
    image: emi-40603AD1
    wait: yes
    group: webserver
    instance_tags: 
        Name: database
        dbtype: postgres
    exact_count: 5
    count_tag: 
        Name: database
        dbtype: postgres

#
# count_tag complex argument examples
#

    # instances with tag foo
    count_tag:
        foo:

    # instances with tag foo=bar
    count_tag:
        foo: bar

    # instances with tags foo=bar & baz
    count_tag:
        foo: bar
        baz:

    # instances with tags foo & bar & baz=bang
    count_tag:
        - foo
        - bar
        - baz: bang

'''

import sys
import time
from ast import literal_eval

try:
    import boto.ec2
    from boto.ec2.blockdevicemapping import BlockDeviceType, BlockDeviceMapping
    from boto.exception import EC2ResponseError
except ImportError:
    print "failed=True msg='boto required for this module'"
    sys.exit(1)

def find_running_instances_by_count_tag(module, ec2, count_tag):

    # get reservations for instances that match tag(s) and are running
    reservations = get_reservations(module, ec2, tags=count_tag, state="running")

    instances = []
    for res in reservations:
        if hasattr(res, 'instances'):
            for inst in res.instances:
                instances.append(inst) 
                
    return reservations, instances


def _set_none_to_blank(dictionary):
    result = dictionary
    for k in result.iterkeys():
        if type(result[k]) == dict:
            result[k] = _set_non_to_blank(result[k])
        elif not result[k]:
            result[k] = ""
    return result                        


def get_reservations(module, ec2, tags=None, state=None):

    # TODO: filters do not work with tags that have underscores
    filters = dict()

    if tags is not None:

        if type(tags) is str:
            try:
                tags = literal_eval(tags)
            except:
                pass

        # if string, we only care that a tag of that name exists
        if type(tags) is str:
            filters.update({"tag-key": tags})

        # if list, append each item to filters
        if type(tags) is list:
            for x in tags:
                if type(x) is dict:
                    x = _set_none_to_blank(x)
                    filters.update(dict(("tag:"+tn, tv) for (tn,tv) in x.iteritems()))
                else:
                    filters.update({"tag-key": x})

        # if dict, add the key and value to the filter
        if type(tags) is dict:
            tags = _set_none_to_blank(tags)
            filters.update(dict(("tag:"+tn, tv) for (tn,tv) in tags.iteritems()))

    if state:
        # http://stackoverflow.com/questions/437511/what-are-the-valid-instancestates-for-the-amazon-ec2-api
        filters.update({'instance-state-name': state})

    results = ec2.get_all_instances(filters=filters)

    return results

def get_instance_info(inst):
    """
    Retrieves instance information from an instance
    ID and returns it as a dictionary
    """
    instance_info = {'id': inst.id,
                     'ami_launch_index': inst.ami_launch_index,
                     'private_ip': inst.private_ip_address,
                     'private_dns_name': inst.private_dns_name,
                     'public_ip': inst.ip_address,
                     'dns_name': inst.dns_name,
                     'public_dns_name': inst.public_dns_name,
                     'state_code': inst.state_code,
                     'architecture': inst.architecture,
                     'image_id': inst.image_id,
                     'key_name': inst.key_name,
                     'placement': inst.placement,
                     'region': inst.placement[:-1],
                     'kernel': inst.kernel,
                     'ramdisk': inst.ramdisk,
                     'launch_time': inst.launch_time,
                     'instance_type': inst.instance_type,
                     'root_device_type': inst.root_device_type,
                     'root_device_name': inst.root_device_name,
                     'state': inst.state,
                     'hypervisor': inst.hypervisor}
    try:
        instance_info['virtualization_type'] = getattr(inst,'virtualization_type')
    except AttributeError:
        instance_info['virtualization_type'] = None

    try:
        instance_info['ebs_optimized'] = getattr(inst, 'ebs_optimized')
    except AttributeError:
        instance_info['ebs_optimized'] = False

    return instance_info

def boto_supports_associate_public_ip_address(ec2):
    """
    Check if Boto library has associate_public_ip_address in the NetworkInterfaceSpecification
    class. Added in Boto 2.13.0

    ec2: authenticated ec2 connection object

    Returns:
        True if Boto library accepts associate_public_ip_address argument, else false
    """

    try:
        network_interface = boto.ec2.networkinterface.NetworkInterfaceSpecification()
        getattr(network_interface, "associate_public_ip_address")
        return True
    except AttributeError:
        return False

def boto_supports_profile_name_arg(ec2):
    """
    Check if Boto library has instance_profile_name argument. instance_profile_name has been added in Boto 2.5.0

    ec2: authenticated ec2 connection object

    Returns:
        True if Boto library accept instance_profile_name argument, else false
    """
    run_instances_method = getattr(ec2, 'run_instances')
    return 'instance_profile_name' in run_instances_method.func_code.co_varnames

def create_block_device(module, ec2, volume):
    # Not aware of a way to determine this programatically
    # http://aws.amazon.com/about-aws/whats-new/2013/10/09/ebs-provisioned-iops-maximum-iops-gb-ratio-increased-to-30-1/
    MAX_IOPS_TO_SIZE_RATIO = 30
    if 'snapshot' not in volume and 'ephemeral' not in volume:
        if 'volume_size' not in volume: 
            module.fail_json(msg = 'Size must be specified when creating a new volume or modifying the root volume')
    if 'snapshot' in volume:
        if 'device_type' in volume and volume.get('device_type') == 'io1' and 'iops' not in volume:
            module.fail_json(msg = 'io1 volumes must have an iops value set')
        if 'iops' in volume:
            snapshot = ec2.get_all_snapshots(snapshot_ids=[volume['snapshot']])[0]
            size = volume.get('volume_size', snapshot.volume_size)
            if int(volume['iops']) > MAX_IOPS_TO_SIZE_RATIO * size:
                module.fail_json(msg = 'IOPS must be at most %d times greater than size' % MAX_IOPS_TO_SIZE_RATIO)
    if 'ephemeral' in volume:
        if 'snapshot' in volume: 
            module.fail_json(msg = 'Cannot set both ephemeral and snapshot')
    return BlockDeviceType(snapshot_id=volume.get('snapshot'),
                           ephemeral_name=volume.get('ephemeral'),
                           size=volume.get('volume_size'),
                           volume_type=volume.get('device_type'),
                           delete_on_termination=volume.get('delete_on_termination', False),
                           iops=volume.get('iops'))

def boto_supports_param_in_spot_request(ec2, param):
    """
    Check if Boto library has a <param> in its request_spot_instances() method. For example, the placement_group parameter wasn't added until 2.3.0.

    ec2: authenticated ec2 connection object

    Returns:
        True if boto library has the named param as an argument on the request_spot_instances method, else False
    """
    method = getattr(ec2, 'request_spot_instances')
    return param in method.func_code.co_varnames

def enforce_count(module, ec2):

    exact_count = module.params.get('exact_count')
    count_tag = module.params.get('count_tag')

    reservations, instances = find_running_instances_by_count_tag(module, ec2, count_tag)

    changed = None
    checkmode = False
    instance_dict_array = None
    changed_instance_ids = None

    if len(instances) == exact_count:
        changed = False
    elif len(instances) < exact_count:
        changed = True
        to_create = exact_count - len(instances)
        if not checkmode:
            (instance_dict_array, changed_instance_ids, changed) \
                = create_instances(module, ec2, override_count=to_create)

            for inst in instance_dict_array:
                instances.append(inst)
    elif len(instances) > exact_count:
        changed = True
        to_remove = len(instances) - exact_count
        if not checkmode:
            all_instance_ids = sorted([ x.id for x in instances ])
            remove_ids = all_instance_ids[0:to_remove]

            instances = [ x for x in instances if x.id not in remove_ids]

            (changed, instance_dict_array, changed_instance_ids) \
                = terminate_instances(module, ec2, remove_ids)
            terminated_list = []
            for inst in instance_dict_array:
                inst['state'] = "terminated"
                terminated_list.append(inst)
            instance_dict_array = terminated_list            
   
    # ensure all instances are dictionaries 
    all_instances = []
    for inst in instances:
        if type(inst) is not dict:
            inst = get_instance_info(inst)
        all_instances.append(inst)            

    return (all_instances, instance_dict_array, changed_instance_ids, changed)
    
        
def create_instances(module, ec2, override_count=None):
    """
    Creates new instances

    module : AnsibleModule object
    ec2: authenticated ec2 connection object

    Returns:
        A list of dictionaries with instance information
        about the instances that were launched
    """

    key_name = module.params.get('key_name')
    id = module.params.get('id')
    group_name = module.params.get('group')
    group_id = module.params.get('group_id')
    zone = module.params.get('zone')
    instance_type = module.params.get('instance_type')
    spot_price = module.params.get('spot_price')
    image = module.params.get('image')
    if override_count:
        count = override_count
    else:
        count = module.params.get('count')
    monitoring = module.params.get('monitoring')
    kernel = module.params.get('kernel')
    ramdisk = module.params.get('ramdisk')
    wait = module.params.get('wait')
    wait_timeout = int(module.params.get('wait_timeout'))
    spot_wait_timeout = int(module.params.get('spot_wait_timeout'))
    placement_group = module.params.get('placement_group')
    user_data = module.params.get('user_data')
    instance_tags = module.params.get('instance_tags')
    vpc_subnet_id = module.params.get('vpc_subnet_id')
    assign_public_ip = module.boolean(module.params.get('assign_public_ip'))
    private_ip = module.params.get('private_ip')
    instance_profile_name = module.params.get('instance_profile_name')
    volumes = module.params.get('volumes')
    ebs_optimized = module.params.get('ebs_optimized')
    exact_count = module.params.get('exact_count')
    count_tag = module.params.get('count_tag')
    source_dest_check = module.boolean(module.params.get('source_dest_check'))
    termination_protection = module.boolean(module.params.get('termination_protection'))

    # group_id and group_name are exclusive of each other
    if group_id and group_name:
        module.fail_json(msg = str("Use only one type of parameter (group_name) or (group_id)"))
        sys.exit(1)

    try:
        # Here we try to lookup the group id from the security group name - if group is set.
        if group_name:
            grp_details = ec2.get_all_security_groups()
            if type(group_name) == list:
                group_id = [ str(grp.id) for grp in grp_details if str(grp.name) in group_name ]
            elif type(group_name) == str:
                for grp in grp_details:
                    if str(group_name) in str(grp):
                        group_id = [str(grp.id)]
                group_name = [group_name]
        # Now we try to lookup the group id testing if group exists.
        elif group_id:
            #wrap the group_id in a list if it's not one already
            if type(group_id) == str:
                group_id = [group_id]
            grp_details = ec2.get_all_security_groups(group_ids=group_id)
            grp_item = grp_details[0]
            group_name = [grp_item.name]
    except boto.exception.NoAuthHandlerFound, e:
            module.fail_json(msg = str(e))

    # Lookup any instances that much our run id.

    running_instances = []
    count_remaining = int(count)

    if id != None:
        filter_dict = {'client-token':id, 'instance-state-name' : 'running'}
        previous_reservations = ec2.get_all_instances(None, filter_dict)
        for res in previous_reservations:
            for prev_instance in res.instances:
                running_instances.append(prev_instance)
        count_remaining = count_remaining - len(running_instances)

    # Both min_count and max_count equal count parameter. This means the launch request is explicit (we want count, or fail) in how many instances we want.

    if count_remaining == 0:
        changed = False
    else:
        changed = True
        try:
            params = {'image_id': image,
                      'key_name': key_name,
                      'monitoring_enabled': monitoring,
                      'placement': zone,
                      'instance_type': instance_type,
                      'kernel_id': kernel,
                      'ramdisk_id': ramdisk,
                      'user_data': user_data}

            if ebs_optimized:
              params['ebs_optimized'] = ebs_optimized

            if boto_supports_profile_name_arg(ec2):
                params['instance_profile_name'] = instance_profile_name
            else:
                if instance_profile_name is not None:
                    module.fail_json(
                        msg="instance_profile_name parameter requires Boto version 2.5.0 or higher")

            if assign_public_ip:
                if not boto_supports_associate_public_ip_address(ec2):
                    module.fail_json(
                        msg="assign_public_ip parameter requires Boto version 2.13.0 or higher.")
                elif not vpc_subnet_id:
                    module.fail_json(
                        msg="assign_public_ip only available with vpc_subnet_id")

                else:
                    if private_ip:
                        interface = boto.ec2.networkinterface.NetworkInterfaceSpecification(
                            subnet_id=vpc_subnet_id,
                            private_ip_address=private_ip,
                            groups=group_id,
                            associate_public_ip_address=assign_public_ip)
                    else:
                        interface = boto.ec2.networkinterface.NetworkInterfaceSpecification(
                            subnet_id=vpc_subnet_id,
                            groups=group_id,
                            associate_public_ip_address=assign_public_ip)
                    interfaces = boto.ec2.networkinterface.NetworkInterfaceCollection(interface)
                    params['network_interfaces'] = interfaces                   
            else:
                params['subnet_id'] = vpc_subnet_id
                if vpc_subnet_id:
                    params['security_group_ids'] = group_id
                else:
                    params['security_groups'] = group_name

            if volumes:
                bdm = BlockDeviceMapping()
                for volume in volumes: 
                    if 'device_name' not in volume:
                        module.fail_json(msg = 'Device name must be set for volume')
                    # Minimum volume size is 1GB. We'll use volume size explicitly set to 0
                    # to be a signal not to create this volume 
                    if 'volume_size' not in volume or int(volume['volume_size']) > 0:
                        bdm[volume['device_name']] = create_block_device(module, ec2, volume)

                params['block_device_map'] = bdm

            # check to see if we're using spot pricing first before starting instances
            if not spot_price:
                if assign_public_ip and private_ip:
                    params.update(dict(
                      min_count          = count_remaining,
                      max_count          = count_remaining,
                      client_token       = id,
                      placement_group    = placement_group,
                    ))
                else:
                    params.update(dict(
                      min_count          = count_remaining,
                      max_count          = count_remaining,
                      client_token       = id,
                      placement_group    = placement_group,
                      private_ip_address = private_ip,
                    ))

                res = ec2.run_instances(**params)
                instids = [ i.id for i in res.instances ]
                while True:
                    try:
                        ec2.get_all_instances(instids)
                        break
                    except boto.exception.EC2ResponseError as e:
                        if "<Code>InvalidInstanceID.NotFound</Code>" in str(e):
                            # there's a race between start and get an instance
                            continue
                        else:
                            module.fail_json(msg = str(e))
            else:
                if private_ip:
                    module.fail_json(
                        msg='private_ip only available with on-demand (non-spot) instances')
                if boto_supports_param_in_spot_request(ec2, placement_group):
                    params['placement_group'] = placement_group
                elif placement_group :
                        module.fail_json(
                            msg="placement_group parameter requires Boto version 2.3.0 or higher.")

                params.update(dict(
                    count = count_remaining,
                ))
                res = ec2.request_spot_instances(spot_price, **params)

                # Now we have to do the intermediate waiting
                if wait:
                    spot_req_inst_ids = dict()
                    spot_wait_timeout = time.time() + spot_wait_timeout
                    while spot_wait_timeout > time.time():
                        reqs = ec2.get_all_spot_instance_requests()
                        for sirb in res:
                            if sirb.id in spot_req_inst_ids:
                                continue
                            for sir in reqs:
                                if sir.id == sirb.id and sir.instance_id is not None:
                                    spot_req_inst_ids[sirb.id] = sir.instance_id
                        if len(spot_req_inst_ids) < count:
                            time.sleep(5)
                        else:
                            break
                    if spot_wait_timeout <= time.time():
                        module.fail_json(msg = "wait for spot requests timeout on %s" % time.asctime())
                    instids = spot_req_inst_ids.values()
        except boto.exception.BotoServerError, e:
            module.fail_json(msg = "Instance creation failed => %s: %s" % (e.error_code, e.error_message))

        # wait here until the instances are up
        num_running = 0
        wait_timeout = time.time() + wait_timeout
        while wait_timeout > time.time() and num_running < len(instids):
            res_list = ec2.get_all_instances(instids)
            num_running = 0
            for res in res_list:
                num_running += len([ i for i in res.instances if i.state=='running' ])
            if len(res_list) <= 0:
                # got a bad response of some sort, possibly due to 
                # stale/cached data. Wait a second and then try again
                time.sleep(1)
                continue
            if wait and num_running < len(instids):
                time.sleep(5)
            else:
                break

        if wait and wait_timeout <= time.time():
            # waiting took too long
            module.fail_json(msg = "wait for instances running timeout on %s" % time.asctime())

        #We do this after the loop ends so that we end up with one list
        for res in res_list:
            running_instances.extend(res.instances)

        # Enabled by default by AWS
        if source_dest_check is False:
            for inst in res.instances:
                inst.modify_attribute('sourceDestCheck', False)

<<<<<<< HEAD
        # Disabled by default by AWS
        if termination_protection is True:
            for inst in res.instances:
                inst.modify_attribute('disableApiTermination', True)
=======
        # Leave this as late as possible to try and avoid InvalidInstanceID.NotFound
        if instance_tags:
            try:
                ec2.create_tags(instids, instance_tags)
            except boto.exception.EC2ResponseError, e:
                module.fail_json(msg = "Instance tagging failed => %s: %s" % (e.error_code, e.error_message))
>>>>>>> bbaf8032

    instance_dict_array = []
    created_instance_ids = []
    for inst in running_instances:
        d = get_instance_info(inst)
        created_instance_ids.append(inst.id)
        instance_dict_array.append(d)

    return (instance_dict_array, created_instance_ids, changed)


def terminate_instances(module, ec2, instance_ids):
    """
    Terminates a list of instances

    module: Ansible module object
    ec2: authenticated ec2 connection object
    termination_list: a list of instances to terminate in the form of
      [ {id: <inst-id>}, ..]

    Returns a dictionary of instance information
    about the instances terminated.

    If the instance to be terminated is running
    "changed" will be set to False.

    """

    # Whether to wait for termination to complete before returning
    wait = module.params.get('wait')
    wait_timeout = int(module.params.get('wait_timeout'))

    changed = False
    instance_dict_array = []

    if not isinstance(instance_ids, list) or len(instance_ids) < 1:
        module.fail_json(msg='instance_ids should be a list of instances, aborting')

    terminated_instance_ids = []
    for res in ec2.get_all_instances(instance_ids):
        for inst in res.instances:
            if inst.state == 'running' or inst.state == 'stopped':
                terminated_instance_ids.append(inst.id)
                instance_dict_array.append(get_instance_info(inst))
                try:
                    ec2.terminate_instances([inst.id])
                except EC2ResponseError, e:
                    module.fail_json(msg='Unable to terminate instance {0}, error: {1}'.format(inst.id, e))
                changed = True

    # wait here until the instances are 'terminated'
    if wait:
        num_terminated = 0
        wait_timeout = time.time() + wait_timeout
        while wait_timeout > time.time() and num_terminated < len(terminated_instance_ids):
            response = ec2.get_all_instances( \
                instance_ids=terminated_instance_ids, \
                filters={'instance-state-name':'terminated'})
            try:
                num_terminated = len(response.pop().instances)
            except Exception, e:
                # got a bad response of some sort, possibly due to
                # stale/cached data. Wait a second and then try again
                time.sleep(1)
                continue

            if num_terminated < len(terminated_instance_ids):
                time.sleep(5)

        # waiting took too long
        if wait_timeout < time.time() and num_terminated < len(terminated_instance_ids):
            module.fail_json(msg = "wait for instance termination timeout on %s" % time.asctime())

    return (changed, instance_dict_array, terminated_instance_ids)


def startstop_instances(module, ec2, instance_ids, state):
    """
    Starts or stops a list of existing instances

    module: Ansible module object
    ec2: authenticated ec2 connection object
    instance_ids: The list of instances to start in the form of
      [ {id: <inst-id>}, ..]
    state: Intended state ("running" or "stopped")

    Returns a dictionary of instance information
    about the instances started/stopped.

    If the instance was not able to change state,
    "changed" will be set to False.

    """

    source_dest_check = module.boolean(module.params.get('source_dest_check'))
    termination_protection = module.boolean(module.params.get('termination_protection'))
    wait = module.params.get('wait')
    wait_timeout = int(module.params.get('wait_timeout'))

    changed = False
    instance_dict_array = []
    
    if not isinstance(instance_ids, list) or len(instance_ids) < 1:
        module.fail_json(msg='instance_ids should be a list of instances, aborting')

    # Check (and eventually change) instances attributes and instances state
    running_instances_array = []
    for res in ec2.get_all_instances(instance_ids):
        for inst in res.instances:
            # Check "termination_protection" attribute
            if source_dest_check is not None and inst.get_attribute('sourceDestCheck')['sourceDestCheck'] != source_dest_check:
                inst.modify_attribute('sourceDestCheck', source_dest_check)
                changed = True

            # Check "termination_protection" attribute
            if termination_protection is not None and inst.get_attribute('disableApiTermination')['disableApiTermination'] != termination_protection:
                inst.modify_attribute('disableApiTermination', termination_protection)
                changed = True

            # Check instance state
            if inst.state != state:
                instance_dict_array.append(get_instance_info(inst))
                try:
                    if state == 'running':
                        inst.start()
                    else:
                        inst.stop()
                except EC2ResponseError, e:
                    module.fail_json(msg='Unable to change state for instance {0}, error: {1}'.format(inst.id, e))
                changed = True

    ## Wait for all the instances to finish starting or stopping
    wait_timeout = time.time() + wait_timeout
    while wait and wait_timeout > time.time():
        matched_instances = []
        for res in ec2.get_all_instances(instance_ids):
            for i in res.instances:
                if i.state == state:
                    matched_instances.append(i)
        if len(matched_instances) < len(instance_ids):
            time.sleep(5)
        else:
            break

    if wait and wait_timeout <= time.time():
        # waiting took too long
        module.fail_json(msg = "wait for instances running timeout on %s" % time.asctime())

    return (changed, instance_dict_array, instance_ids)


def main():
    argument_spec = ec2_argument_spec()
    argument_spec.update(dict(
            key_name = dict(aliases = ['keypair']),
            id = dict(),
            group = dict(type='list'),
            group_id = dict(type='list'),
            zone = dict(aliases=['aws_zone', 'ec2_zone']),
            instance_type = dict(aliases=['type']),
            spot_price = dict(),
            image = dict(),
            kernel = dict(),
            count = dict(type='int', default='1'),
            monitoring = dict(type='bool', default=False),
            ramdisk = dict(),
            wait = dict(type='bool', default=False),
            wait_timeout = dict(default=300),
            spot_wait_timeout = dict(default=600),
            placement_group = dict(),
            user_data = dict(),
            instance_tags = dict(type='dict'),
            vpc_subnet_id = dict(),
            assign_public_ip = dict(type='bool', default=False),
            private_ip = dict(),
            instance_profile_name = dict(),
            instance_ids = dict(type='list'),
            source_dest_check = dict(type='bool', default=None),
            termination_protection = dict(type='bool', default=None),
            state = dict(default='present'),
            exact_count = dict(type='int', default=None),
            count_tag = dict(),
            volumes = dict(type='list'),
            ebs_optimized = dict(),
        )
    )

    module = AnsibleModule(
        argument_spec=argument_spec,
        mutually_exclusive = [
                                ['exact_count', 'count'],
                                ['exact_count', 'state'],
                                ['exact_count', 'instance_ids']
                             ],
    )

    ec2 = ec2_connect(module)

    tagged_instances = [] 

    state = module.params.get('state')

    if state == 'absent':
        instance_ids = module.params.get('instance_ids')
        if not isinstance(instance_ids, list):
            module.fail_json(msg='termination_list needs to be a list of instances to terminate')

        (changed, instance_dict_array, new_instance_ids) = terminate_instances(module, ec2, instance_ids)

    elif state in ('running', 'stopped'):
        instance_ids = module.params.get('instance_ids')
        if not isinstance(instance_ids, list):
            module.fail_json(msg='running list needs to be a list of instances to run: %s' % instance_ids)

        (changed, instance_dict_array, new_instance_ids) = startstop_instances(module, ec2, instance_ids, state)

    elif state == 'present':
        # Changed is always set to true when provisioning new instances
        if not module.params.get('image'):
            module.fail_json(msg='image parameter is required for new instance')

        if module.params.get('exact_count') is None:
            (instance_dict_array, new_instance_ids, changed) = create_instances(module, ec2)
        else:
            (tagged_instances, instance_dict_array, new_instance_ids, changed) = enforce_count(module, ec2)

    module.exit_json(changed=changed, instance_ids=new_instance_ids, instances=instance_dict_array, tagged_instances=tagged_instances)

# import module snippets
from ansible.module_utils.basic import *
from ansible.module_utils.ec2 import *

main()<|MERGE_RESOLUTION|>--- conflicted
+++ resolved
@@ -577,6 +577,7 @@
                      'root_device_name': inst.root_device_name,
                      'state': inst.state,
                      'hypervisor': inst.hypervisor}
+
     try:
         instance_info['virtualization_type'] = getattr(inst,'virtualization_type')
     except AttributeError:
@@ -955,19 +956,17 @@
             for inst in res.instances:
                 inst.modify_attribute('sourceDestCheck', False)
 
-<<<<<<< HEAD
         # Disabled by default by AWS
         if termination_protection is True:
             for inst in res.instances:
                 inst.modify_attribute('disableApiTermination', True)
-=======
+
         # Leave this as late as possible to try and avoid InvalidInstanceID.NotFound
         if instance_tags:
             try:
                 ec2.create_tags(instids, instance_tags)
             except boto.exception.EC2ResponseError, e:
                 module.fail_json(msg = "Instance tagging failed => %s: %s" % (e.error_code, e.error_message))
->>>>>>> bbaf8032
 
     instance_dict_array = []
     created_instance_ids = []
@@ -1077,6 +1076,7 @@
     running_instances_array = []
     for res in ec2.get_all_instances(instance_ids):
         for inst in res.instances:
+
             # Check "termination_protection" attribute
             if source_dest_check is not None and inst.get_attribute('sourceDestCheck')['sourceDestCheck'] != source_dest_check:
                 inst.modify_attribute('sourceDestCheck', source_dest_check)
