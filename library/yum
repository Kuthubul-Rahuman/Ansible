--- conflicted
+++ resolved
@@ -153,7 +153,6 @@
 def what_provides(module, repoq, req_spec, conf_file,  qf=def_qf):
 
     if not repoq:
-<<<<<<< HEAD
 
         pkgs = []
         try:
@@ -185,48 +184,11 @@
             
     return []
 
-=======
-
-        pkgs = []
-        try:
-            my = yum_base(conf_file)
-            pkgs = my.returnPackagesByDep(req_spec) + my.returnInstalledPackagesByDep(req_spec)
-            if not pkgs:
-                e,m,u = my.pkgSack.matchPackageNames([req_spec])
-                pkgs.extend(e)
-                pkgs.extend(m)
-                e,m,u = my.rpmdb.matchPackageNames([req_spec])
-                pkgs.extend(e)
-                pkgs.extend(m)
-        except Exception, e:
-            module.fail_json(msg="Failure talking to yum: %s" % e)
-
-        return set([ po_to_nevra(p) for p in pkgs ])
-
-    else:
-
-        cmd = repoq + ["--qf", qf, "--whatprovides", req_spec]
-        rc,out,err = run(cmd)
-        cmd = repoq + ["--qf", qf, req_spec]
-        rc2,out2,err2 = run(cmd)
-        if rc == 0 and rc2 == 0:
-            out += out2
-            return set([ p for p in out.split('\n') if p.strip() ])
-        else:
-            module.fail_json(msg='Error from repoquery: %s' % err + err2)
-            
-    return []
-
->>>>>>> 4caf85e3
 def local_nvra(path):
     """return nvra of a local rpm passed in"""
     
     cmd = ['/bin/rpm', '-qp' ,'--qf', 
-<<<<<<< HEAD
-            '%%{name}-%%{version}-%%{release}.%%{arch}\n', path ]
-=======
             '%{name}-%{version}-%{release}.%{arch}\n', path ]
->>>>>>> 4caf85e3
     rc, out, err = run(cmd)
     if rc != 0:
         return None
