#!/usr/bin/python
# -*- coding: utf-8 -*-

# (c) 2012, Michael DeHaan <michael.dehaan@gmail.com>
#
# This file is part of Ansible
#
# Ansible is free software: you can redistribute it and/or modify
# it under the terms of the GNU General Public License as published by
# the Free Software Foundation, either version 3 of the License, or
# (at your option) any later version.
#
# Ansible is distributed in the hope that it will be useful,
# but WITHOUT ANY WARRANTY; without even the implied warranty of
# MERCHANTABILITY or FITNESS FOR A PARTICULAR PURPOSE.  See the
# GNU General Public License for more details.
#
# You should have received a copy of the GNU General Public License
# along with Ansible.  If not, see <http://www.gnu.org/licenses/>.

DOCUMENTATION = '''
---
module: service
author: Michael DeHaan
version_added: 0.1
short_description:  Manage services.
description:
    - Controls services on remote hosts.
options:
    name:
        required: true
        description:
        - Name of the service.
    state:
        required: false
        choices: [ started, stopped, restarted, reloaded ]
        description:
          - C(started)/C(stopped) are idempotent actions that will not run
            commands unless necessary.  C(restarted) will always bounce the
            service.  C(reloaded) will always reload.
    pattern:
        required: false
        version_added: "0.7"
        description:
        - If the service does not respond to the status command, name a
          substring to look for as would be found in the output of the I(ps)
          command as a stand-in for a status result.  If the string is found,
          the service will be assumed to be running.
    enabled:
        required: false
        choices: [ "yes", "no" ]
        description:
        - Whether the service should start on boot.
    arguments:
        description:
        - Additional arguments provided on the command line
        aliases: [ 'args' ]
examples:
    - description: Example action to start service httpd, if not running
      code: "service: name=httpd state=started"
    - description: Example action to stop service httpd, if running
      code: "service: name=httpd state=stopped"
    - description: Example action to restart service httpd, in all cases
      code: "service: name=httpd state=restarted"
    - description: Example action to reload service httpd, in all cases
      code: "service: name=httpd state=reloaded"
    - description: Example action to start service foo, based on running process /usr/bin/foo
      code: "service: name=foo pattern=/usr/bin/foo state=started"
    - description: Example action to restart network service for interface eth0
      code: "service: name=network state=restarted args=eth0"
'''

import platform
import os
import tempfile
import shlex
import select
import time

class Service(object):
    """
    This is the generic Service manipulation class that is subclassed
    based on platform.

    A subclass should override the following action methods:-
      - get_service_tools
      - service_enable
      - get_service_status
      - service_control

    All subclasses MUST define platform and distribution (which may be None).
    """

    platform = 'Generic'
    distribution = None

    def __new__(cls, *args, **kwargs):
        return load_platform_subclass(Service, args, kwargs)

    def __init__(self, module):
        self.module         = module
        self.name           = module.params['name']
        self.state          = module.params['state']
        self.pattern        = module.params['pattern']
        self.enable         = module.params['enabled']
        self.restart_delay  = module.params['restart_delay']
        self.changed        = False
        self.running        = None
        self.action         = None
        self.svc_cmd        = None
        self.svc_initscript = None
        self.svc_initctl    = None
        self.enable_cmd     = None
        self.arguments      = module.params.get('arguments', '')
        self.rcconf_file    = None
        self.rcconf_key     = None
        self.rcconf_value   = None

        # select whether we dump additional debug info through syslog
        self.syslogging = False

    # ===========================================
    # Platform specific methods (must be replaced by subclass).

    def get_service_tools(self):
        self.module.fail_json(msg="get_service_tools not implemented on target platform")

    def service_enable(self):
        self.module.fail_json(msg="service_enable not implemented on target platform")

    def get_service_status(self):
        self.module.fail_json(msg="get_service_status not implemented on target platform")

    def service_control(self):
        self.module.fail_json(msg="service_control not implemented on target platform")

    # ===========================================
    # Generic methods that should be used on all platforms.

    def execute_command(self, cmd, daemonize=False):
        if self.syslogging:
            syslog.openlog('ansible-%s' % os.path.basename(__file__))
            syslog.syslog(syslog.LOG_NOTICE, 'Command %s, daemonize %r' % (cmd, daemonize))

        # Most things don't need to be daemonized
        if not daemonize:
            return self.module.run_command(cmd)

        # This is complex because daemonization is hard for people.
        # What we do is daemonize a part of this module, the daemon runs the
        # command, picks up the return code and output, and returns it to the
        # main process.
        pipe = os.pipe()
        pid = os.fork()
        if pid == 0:
            os.close(pipe[0])
            # Set stdin/stdout/stderr to /dev/null
            fd = os.open(os.devnull, os.O_RDWR)
            if fd != 0:
                os.dup2(fd, 0)
            if fd != 1:
                os.dup2(fd, 1)
            if fd != 2:
                os.dup2(fd, 2)
            if fd not in (0, 1, 2):
                os.close(fd)

            # Make us a daemon. Yes, that's all it takes.
            pid = os.fork()
            if pid > 0:
                os._exit(0)
            os.setsid()
            os.chdir("/")
            pid = os.fork()
            if pid > 0:
                os._exit(0)

            # Start the command
            p = subprocess.Popen(cmd, shell=True, stdout=subprocess.PIPE, stderr=subprocess.PIPE, preexec_fn=lambda: os.close(pipe[1]))
            stdout = ""
            stderr = ""
            fds = [p.stdout, p.stderr]
            # Wait for all output, or until the main process is dead and its output is done.
            while fds:
                rfd, wfd, efd = select.select(fds, [], fds, 1)
                if not (rfd + wfd + efd) and p.poll() is not None:
                    break
                if p.stdout in rfd:
                    dat = os.read(p.stdout.fileno(), 4096)
                    if not dat:
                        fds.remove(p.stdout)
                    stdout += dat
                if p.stderr in rfd:
                    dat = os.read(p.stderr.fileno(), 4096)
                    if not dat:
                        fds.remove(p.stderr)
                    stderr += dat
            p.wait()
            # Return a JSON blob to parent
            os.write(pipe[1], json.dumps([p.returncode, stdout, stderr]))
            os.close(pipe[1])
            os._exit(0)
        elif pid == -1:
            self.module.fail_json(msg="unable to fork")
        else:
            os.close(pipe[1])
            os.waitpid(pid, 0)
            # Wait for data from daemon process and process it.
            data = ""
            while True:
                rfd, wfd, efd = select.select([pipe[0]], [], [pipe[0]])
                if pipe[0] in rfd:
                    dat = os.read(pipe[0], 4096)
                    if not dat:
                        break
                    data += dat
            return json.loads(data)

    def check_ps(self):
        # Set ps flags
        if platform.system() == 'SunOS':
            psflags = '-ef'
        else:
            psflags = 'auxww'

        # Find ps binary
        psbin = self.module.get_bin_path('ps', True)

        (rc, psout, pserr) = self.execute_command('%s %s' % (psbin, psflags))
        # If rc is 0, set running as appropriate
        if rc == 0:
            self.running = False
            lines = psout.split("\n")
            for line in lines:
                if self.pattern in line and not "pattern=" in line:
                    # so as to not confuse ./hacking/test-module
                    self.running = True
                    break

    def check_service_changed(self):
        if self.state and self.running is None:
            self.module.fail_json(msg="failed determining service state, possible typo of service name?")
        # Find out if state has changed
        if not self.running and self.state in ["started", "running"]:
            self.changed = True
        elif self.running and self.state in ["stopped","reloaded"]:
            self.changed = True
        elif self.state == "restarted":
            self.changed = True
        if self.module.check_mode and self.changed:
            self.module.exit_json(changed=True, msg='service state changed')

    def modify_service_state(self):

        # Only do something if state will change
        if self.changed:
            # Control service
            if self.state in ['started', 'running']:
                self.action = "start"
            elif self.state == 'stopped':
                self.action = "stop"
            elif self.state == 'reloaded':
                self.action = "reload"
            elif self.state == 'restarted':
                self.action = "restart"

            if self.module.check_mode:
                self.module.exit_json(changed=True, msg='changing service state')

            return self.service_control()

        else:
            # If nothing needs to change just say all is well
            rc = 0
            err = ''
            out = ''
            return rc, out, err

    def service_enable_rcconf(self):
        if self.rcconf_file is None or self.rcconf_key is None or self.rcconf_value is None:
            self.module.fail_json(msg="service_enable_rcconf() requires rcconf_file, rcconf_key and rcconf_value")

        changed = None
        entry = '%s="%s"\n' % (self.rcconf_key, self.rcconf_value)
        RCFILE = open(self.rcconf_file, "r")
        new_rc_conf = []

        # Build a list containing the possibly modified file.
        for rcline in RCFILE:
            # Parse line removing whitespaces, quotes, etc.
            rcarray = shlex.split(rcline, comments=True)
            if len(rcarray) >= 1 and '=' in rcarray[0]:
                (key, value) = rcarray[0].split("=", 1)
                if key == self.rcconf_key:
                    if value == self.rcconf_value:
                        # Since the proper entry already exists we can stop iterating.
                        changed = False
                        break
                    else:
                        # We found the key but the value is wrong, replace with new entry.
                        rcline = entry
                        changed = True

            # Add line to the list.
            new_rc_conf.append(rcline)

        # We are done with reading the current rc.conf, close it.
        RCFILE.close()

        # If we did not see any trace of our entry we need to add it.
        if changed is None:
            new_rc_conf.append(entry)
            changed = True

        if changed is True:

            if self.module.check_mode:
                self.module.exit_json(changed=True, msg="changing service enablement")

            # Create a temporary file next to the current rc.conf (so we stay on the same filesystem).
            # This way the replacement operation is atomic.
            rcconf_dir = os.path.dirname(self.rcconf_file)
            rcconf_base = os.path.basename(self.rcconf_file)
            (TMP_RCCONF, tmp_rcconf_file) = tempfile.mkstemp(dir=rcconf_dir, prefix="%s-" % rcconf_base)

            # Write out the contents of the list into our temporary file.
            for rcline in new_rc_conf:
                os.write(TMP_RCCONF, rcline)

            # Close temporary file.
            os.close(TMP_RCCONF)

            # Replace previous rc.conf.
            self.module.atomic_replace(tmp_rcconf_file, self.rcconf_file)

# ===========================================
# Subclass: Linux

class LinuxService(Service):
    """
    This is the Linux Service manipulation class - it is currently supporting
    a mixture of binaries and init scripts for controlling services started at
    boot, as well as for controlling the current state.
    """

    platform = 'Linux'
    distribution = None

    def get_service_tools(self):

        paths = [ '/sbin', '/usr/sbin', '/bin', '/usr/bin' ]
        binaries = [ 'service', 'chkconfig', 'update-rc.d', 'initctl', 'systemctl', 'start', 'stop', 'restart' ]
        initpaths = [ '/etc/init.d' ]
        location = dict()

        for binary in binaries:
            location[binary] = None
        for binary in binaries:
            location[binary] = self.module.get_bin_path(binary)

        # Locate a tool for enable options
        if location.get('chkconfig', None) and os.path.exists("/etc/init.d/%s" % self.name):
            # we are using a standard SysV service
            self.enable_cmd = location['chkconfig']
        elif location.get('update-rc.d', None) and os.path.exists("/etc/init/%s.conf" % self.name):
            # service is managed by upstart
            self.enable_cmd = location['update-rc.d']
        elif location.get('update-rc.d', None) and os.path.exists("/etc/init.d/%s" % self.name):
            # service is managed by with SysV init scripts, but with update-rc.d
            self.enable_cmd = location['update-rc.d']
        elif location.get('systemctl', None):

            # verify service is managed by systemd
            rc, out, err = self.execute_command("%s --all" % (location['systemctl']))
            look_for = "%s.service" % self.name
            if look_for in out:
                self.enable_cmd = location['systemctl']

        # Locate a tool for runtime service management (start, stop etc.)
        self.svc_cmd = ''
        if location.get('service', None) and os.path.exists("/etc/init.d/%s" % self.name):
            # SysV init script
            self.svc_cmd = location['service']
        elif location.get('start', None) and os.path.exists("/etc/init/%s.conf" % self.name):
            # upstart -- rather than being managed by one command, start/stop/restart are actual commands
            self.svc_cmd = ''
        else:
            # still a SysV init script, but /sbin/service isn't installed
            for initdir in initpaths:
                initscript = "%s/%s" % (initdir,self.name)
                if os.path.isfile(initscript):
                    self.svc_initscript = initscript

        # couldn't find anything yet, assume systemd
        if self.svc_initscript is None:
            if location.get('systemctl'):
                self.svc_cmd = location['systemctl']

        if self.svc_cmd is None and not self.svc_initscript:
            self.module.fail_json(msg='cannot find \'service\' binary or init script for service, aborting')

        if location.get('initctl', None):
            self.svc_initctl = location['initctl']

    def get_service_status(self):
        self.action = "status"
        rc, status_stdout, status_stderr = self.service_control()

        # if we have decided the service is managed by upstart, we check for some additional output...
        if self.svc_initctl and self.running is None:
            # check the job status by upstart response
            initctl_rc, initctl_status_stdout, initctl_status_stderr = self.execute_command("%s status %s" % (self.svc_initctl, self.name))
            if initctl_status_stdout.find("stop/waiting") != -1:
                self.running = False
            elif initctl_status_stdout.find("start/running") != -1:
                self.running = True

        # if the job status is still not known check it by response code
        # For reference, see:
        # http://refspecs.linuxbase.org/LSB_4.1.0/LSB-Core-generic/LSB-Core-generic/iniscrptact.html
        if self.running is None:
            if rc in [1, 2, 3, 4, 69]:
                self.running = False
            elif rc == 0:
                self.running = True

        # if the job status is still not known check it by status output keywords
        if self.running is None:
            # first tranform the status output that could irritate keyword matching
            cleanout = status_stdout.lower().replace(self.name.lower(), '')
            if "stop" in cleanout:
                self.running = False
            elif "run" in cleanout and "not" in cleanout:
                self.running = False
            elif "run" in cleanout and "not" not in cleanout:
                self.running = True
            elif "start" in cleanout and "not" not in cleanout:
                self.running = True
            elif 'could not access pid file' in cleanout:
                self.running = False
            elif 'is dead and pid file exists' in cleanout:
                self.running = False
            elif 'dead but subsys locked' in cleanout:
                self.running = False
            elif 'dead but pid file exists' in cleanout:
                self.running = False

        # if the job status is still not known check it by special conditions
        if self.running is None:
            if self.name == 'iptables' and status_stdout.find("ACCEPT") != -1:
                # iptables status command output is lame
                # TODO: lookup if we can use a return code for this instead?
                self.running = True

        return self.running


    def service_enable(self):

        if self.enable_cmd is None:
            self.module.fail_json(msg='service name not recognized')

        # FIXME: we use chkconfig or systemctl
        # to decide whether to run the command here but need something
        # similar for upstart

        if self.enable_cmd.endswith("chkconfig"):
            (rc, out, err) = self.execute_command("%s --list %s" % (self.enable_cmd, self.name))
            if not self.name in out:
                self.module.fail_json(msg="unknown service name")
            state = out.split()[-1]
            if self.enable and ( "3:on" in out and "5:on" in out ):
                return
            elif not self.enable and ( "3:off" in out and "5:off" in out ):
                return

        if self.enable_cmd.endswith("systemctl"):
            (rc, out, err) = self.execute_command("%s is-enabled %s.service" % (self.enable_cmd, self.name))
            if self.enable and rc == 0:
                return
            elif not self.enable and rc == 1:
                return

        # we change argument depending on real binary used
        # update-rc.d wants enable/disable while
        # chkconfig wants on/off
        # also, systemctl needs the argument order reversed
        if self.enable:
            on_off = "on"
            enable_disable = "enable"
        else:
            on_off = "off"
            enable_disable = "disable"

        if self.enable_cmd.endswith("update-rc.d"):
            # test if service has already been added using update-rc.d first
            # this is similar to how the chkconfig services are checked prior to
            (rc, out, err) = self.execute_command("%s -n %s defaults" % (self.enable_cmd, self.name))
            if "enable service" in err:
                self.module.fail_json(msg="unknown service name")

            args = (self.enable_cmd, self.name, enable_disable)
        elif self.enable_cmd.endswith("systemctl"):
            args = (self.enable_cmd, enable_disable, self.name + ".service")
        else:
            args = (self.enable_cmd, self.name, on_off)

        self.changed = True

        if self.module.check_mode and changed:
            self.module.exit_json(changed=True)

        return self.execute_command("%s %s %s" % args)


    def service_control(self):

        # Decide what command to run
        svc_cmd = ''
        arguments = self.arguments
        if self.svc_cmd:
            if not self.svc_cmd.endswith("systemctl"):
                # SysV take the form <cmd> <name> <action>
                svc_cmd = "%s %s" % (self.svc_cmd, self.name)
            else:
                # systemd commands take the form <cmd> <action> <name>
                svc_cmd = self.svc_cmd
                arguments = "%s %s" % (self.name, arguments)
        elif self.svc_initscript:
            # upstart
            svc_cmd = "%s" % self.svc_initscript

        if self.action is not "restart":
            if svc_cmd != '':
<<<<<<< HEAD
                # SysV or systemd
                rc_state, stdout, stderr = self.execute_command("%s %s %s" % (svc_cmd, self.action, self.arguments), daemonize=True)
            else:
                # upstart
                rc_state, stdout, stderr = self.execute_command("%s %s %s" % (self.action, self.name, self.arguments), daemonize=True)
        else:
            # not all services support restart. Do it the hard way.
            if svc_cmd != '':
                # SysV or systemd
                rc1, stdout1, stderr1 = self.execute_command("%s %s %s" % (svc_cmd, 'stop', self.arguments), daemonize=True)
            else:
                # upstart
                rc1, stdout1, stderr1 = self.execute_command("%s %s %s" % ('stop', self.name, self.arguments), daemonize=True)
=======
                # upstart or systemd
                rc_state, stdout, stderr = self.execute_command("%s %s %s" % (svc_cmd, self.action, arguments), daemonize=True)
            else:
                # SysV
                rc_state, stdout, stderr = self.execute_command("%s %s %s" % (self.action, self.name, arguments), daemonize=True)
        else:
            # not all services support restart. Do it the hard way.
            if svc_cmd != '':
                # upstart or systemd
                rc1, stdout1, stderr1 = self.execute_command("%s %s %s" % (svc_cmd, 'stop', arguments), daemonize=True)
            else:
                # SysV
                rc1, stdout1, stderr1 = self.execute_command("%s %s %s" % ('stop', self.name, arguments), daemonize=True)
>>>>>>> 93402984

            # add generic time.sleep of N seconds to play nicer with
            # applications that take some time to stop
            if self.restart_delay is not None:
                time.sleep(float(self.restart_delay));

            if svc_cmd != '':
<<<<<<< HEAD
                # SysV or systemd
                rc2, stdout2, stderr2 = self.execute_command("%s %s %s" % (svc_cmd, 'start', self.arguments), daemonize=True)
            else:
                # upstart
                rc2, stdout2, stderr2 = self.execute_command("%s %s %s" % ('start', self.name, self.arguments), daemonize=True)
=======
                # upstart or systemd
                rc2, stdout2, stderr2 = self.execute_command("%s %s %s" % (svc_cmd, 'start', arguments), daemonize=True)
            else:
                # SysV
                rc2, stdout2, stderr2 = self.execute_command("%s %s %s" % ('start', self.name, arguments), daemonize=True)
>>>>>>> 93402984

            # merge return information
            if rc1 != 0 and rc2 == 0:
                rc_state = rc2
                stdout = stdout2
                stderr = stderr2
            else:
                rc_state = rc1 + rc2
                stdout = stdout1 + stdout2
                stderr = stderr1 + stderr2

        return(rc_state, stdout, stderr)

# ===========================================
# Subclass: FreeBSD

class FreeBsdService(Service):
    """
    This is the FreeBSD Service manipulation class - it uses the /etc/rc.conf
    file for controlling services started at boot and the 'service' binary to
    check status and perform direct service manipulation.
    """

    platform = 'FreeBSD'
    distribution = None

    def get_service_tools(self):
        self.svc_cmd = self.module.get_bin_path('service', True)

        if not self.svc_cmd:
            self.module.fail_json(msg='unable to find service binary')

    def get_service_status(self):
        rc, stdout, stderr = self.execute_command("%s %s %s" % (self.svc_cmd, self.name, 'onestatus'))
        if rc == 1:
            self.running = False
        elif rc == 0:
            self.running = True

    def service_enable(self):
        if self.enable:
            self.rcconf_value = "YES"
        else:
            self.rcconf_value = "NO"

        rcfiles = [ '/etc/rc.conf','/usr/local/etc/rc.conf' ]
        for rcfile in rcfiles:
            if os.path.isfile(rcfile):
                self.rcconf_file = rcfile

        self.rcconf_key = "%s_enable" % self.name

        return self.service_enable_rcconf()

    def service_control(self):

        if self.action is "start":
            self.action = "onestart"
        if self.action is "stop":
            self.action = "onestop"
        if self.action is "reload":
            self.action = "onereload"

        return self.execute_command("%s %s %s" % (self.svc_cmd, self.name, self.action))

# ===========================================
# Subclass: OpenBSD

class OpenBsdService(Service):
    """
    This is the OpenBSD Service manipulation class - it uses /etc/rc.d for
    service control. Enabling a service is currently not supported because the
    <service>_flags variable is not boolean, you should supply a rc.conf.local
    file in some other way.
    """

    platform = 'OpenBSD'
    distribution = None

    def get_service_tools(self):
        rcdir = '/etc/rc.d'

        rc_script = "%s/%s" % (rcdir, self.name)
        if os.path.isfile(rc_script):
            self.svc_cmd = rc_script

        if not self.svc_cmd:
            self.module.fail_json(msg='unable to find rc.d script')

    def get_service_status(self):
        rc, stdout, stderr = self.execute_command("%s %s" % (self.svc_cmd, 'check'))
        if rc == 1:
            self.running = False
        elif rc == 0:
            self.running = True

    def service_control(self):
        return self.execute_command("%s %s" % (self.svc_cmd, self.action))

# ===========================================
# Subclass: NetBSD

class NetBsdService(Service):
    """
    This is the NetBSD Service manipulation class - it uses the /etc/rc.conf
    file for controlling services started at boot, check status and perform
    direct service manipulation. Init scripts in /etc/rcd are used for
    controlling services (start/stop) as well as for controlling the current
    state.
    """

    platform = 'NetBSD'
    distribution = None

    def get_service_tools(self):
        initpaths = [ '/etc/rc.d' ]		# better: $rc_directories - how to get in here? Run: sh -c '. /etc/rc.conf ; echo $rc_directories'

        for initdir in initpaths:
            initscript = "%s/%s" % (initdir,self.name)
            if os.path.isfile(initscript):
                self.svc_initscript = initscript

        if not self.svc_initscript:
            self.module.fail_json(msg='unable to find rc.d script')

    def service_enable(self):
        if self.enable:
            self.rcconf_value = "YES"
        else:
            self.rcconf_value = "NO"

        rcfiles = [ '/etc/rc.conf' ]		# Overkill?
        for rcfile in rcfiles:
            if os.path.isfile(rcfile):
                self.rcconf_file = rcfile

        self.rcconf_key = "%s" % self.name

        return self.service_enable_rcconf()

    def get_service_status(self):
        self.svc_cmd = "%s" % self.svc_initscript
        rc, stdout, stderr = self.execute_command("%s %s" % (self.svc_cmd, 'onestatus'))
        if rc == 1:
            self.running = False
        elif rc == 0:
            self.running = True

    def service_control(self):
        if self.action is "start":
            self.action = "onestart"
        if self.action is "stop":
            self.action = "onestop"

        self.svc_cmd = "%s" % self.svc_initscript
        return self.execute_command("%s %s" % (self.svc_cmd, self.action), daemonize=True)


# ===========================================
# Main control flow

def main():
    module = AnsibleModule(
        argument_spec = dict(
            name = dict(required=True),
            state = dict(choices=['running', 'started', 'stopped', 'restarted', 'reloaded']),
            pattern = dict(required=False, default=None),
            enabled = dict(choices=BOOLEANS, type='bool'),
            restart_delay = dict(required=False, default=None),
            arguments = dict(aliases=['args'], default=''),
        ),
        supports_check_mode=True
    )

    service = Service(module)

    if service.syslogging:
        syslog.openlog('ansible-%s' % os.path.basename(__file__))
        syslog.syslog(syslog.LOG_NOTICE, 'Service instantiated - platform %s' % service.platform)
        if service.distribution:
            syslog.syslog(syslog.LOG_NOTICE, 'Service instantiated - distribution %s' % service.distribution)

    rc = 0
    out = ''
    err = ''
    result = {}
    result['name'] = service.name
    result['state'] = service.state

    # Find service management tools
    service.get_service_tools()

    # Enable/disable service startup at boot if requested
    if service.module.params['enabled'] is not None:
        # FIXME: ideally this should detect if we need to toggle the enablement state, though
        # it's unlikely the changed handler would need to fire in this case so it's a minor thing.
        service.service_enable()

    # Collect service status
    if service.pattern:
        service.check_ps()
    service.get_service_status()

    # Calculate if request will change service state
    service.check_service_changed()

    # Modify service state if necessary
    (rc, out, err) = service.modify_service_state()

    if rc != 0:
        if err:
            module.fail_json(msg=err)
        else:
            module.fail_json(msg=out)

    result['changed'] = service.changed
    if service.module.params['enabled'] is not None:
        result['enabled'] = service.module.params['enabled']

    if not service.module.params['state']:
        status = service.get_service_status()
        if status is None:
            result['state'] = 'absent'
        elif status is False:
            result['state'] = 'started'
        else:
            result['state'] = 'stopped'
    else:
        # as we may have just bounced the service the service command may not
        # report accurate state at this moment so just show what we ran
        if service.module.params['state'] in ['started','restarted','running']:
            result['state'] = 'started'
        else:
            result['state'] = 'stopped'

    module.exit_json(**result)

# this is magic, see lib/ansible/module_common.py
#<<INCLUDE_ANSIBLE_MODULE_COMMON>>

main()<|MERGE_RESOLUTION|>--- conflicted
+++ resolved
@@ -532,7 +532,6 @@
 
         if self.action is not "restart":
             if svc_cmd != '':
-<<<<<<< HEAD
                 # SysV or systemd
                 rc_state, stdout, stderr = self.execute_command("%s %s %s" % (svc_cmd, self.action, self.arguments), daemonize=True)
             else:
@@ -546,21 +545,6 @@
             else:
                 # upstart
                 rc1, stdout1, stderr1 = self.execute_command("%s %s %s" % ('stop', self.name, self.arguments), daemonize=True)
-=======
-                # upstart or systemd
-                rc_state, stdout, stderr = self.execute_command("%s %s %s" % (svc_cmd, self.action, arguments), daemonize=True)
-            else:
-                # SysV
-                rc_state, stdout, stderr = self.execute_command("%s %s %s" % (self.action, self.name, arguments), daemonize=True)
-        else:
-            # not all services support restart. Do it the hard way.
-            if svc_cmd != '':
-                # upstart or systemd
-                rc1, stdout1, stderr1 = self.execute_command("%s %s %s" % (svc_cmd, 'stop', arguments), daemonize=True)
-            else:
-                # SysV
-                rc1, stdout1, stderr1 = self.execute_command("%s %s %s" % ('stop', self.name, arguments), daemonize=True)
->>>>>>> 93402984
 
             # add generic time.sleep of N seconds to play nicer with
             # applications that take some time to stop
@@ -568,19 +552,11 @@
                 time.sleep(float(self.restart_delay));
 
             if svc_cmd != '':
-<<<<<<< HEAD
                 # SysV or systemd
                 rc2, stdout2, stderr2 = self.execute_command("%s %s %s" % (svc_cmd, 'start', self.arguments), daemonize=True)
             else:
                 # upstart
                 rc2, stdout2, stderr2 = self.execute_command("%s %s %s" % ('start', self.name, self.arguments), daemonize=True)
-=======
-                # upstart or systemd
-                rc2, stdout2, stderr2 = self.execute_command("%s %s %s" % (svc_cmd, 'start', arguments), daemonize=True)
-            else:
-                # SysV
-                rc2, stdout2, stderr2 = self.execute_command("%s %s %s" % ('start', self.name, arguments), daemonize=True)
->>>>>>> 93402984
 
             # merge return information
             if rc1 != 0 and rc2 == 0:
