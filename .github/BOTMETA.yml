# BOTMETA V2.0
#
# Data used by ansibot to identify who works on each file in the repo.
# If you have questions about this data format, please join #ansible-devel
# on irc.freenode and ping anyone who is op'ed.
#
# There are 3 primary sections of the data
#
#   automerge
#       During release freezes, the bot uses this key to know if
#       automerging should be on or off. It is a boolean value.
#
#   macros
#       Macros are used to shorten and group some strings and lists.
#       Any macro with a prefix of "team_" is a maintainer group for
#       various files.
#
#   files
#       Each key represents a specific file in the repository.
#       If a module is not listed, it's maintainers default to the authors
#       If the file has no maintainers key, the value of the key is
#       presumed to be the maintainers.
#
#       Keys:
#           maintainers - these people can shipit and automerge
#           notified - these people are always subscribed to relevant issues
#           ignored - these people should never be notified
#           deprecated - this file is deprecated but probably not yet renamed
#           keywords - used to identify this file based on the issue description
#           support - used for files without internal metadata
#           labels - list of GitHub labels to apply. Path components of 'file' parent key
#                    which are valid GitHub labels are automatically added.
#

automerge: True
files:
  .github/BOTMETA.yml:
    labels: botmeta
  $modules/cloud/amazon/aws_api_gateway.py: mikedlr willthames
  $modules/cloud/amazon/aws_direct_connect_connection.py: s-hertel
  $modules/cloud/amazon/aws_direct_connect_link_aggregation_group.py: s-hertel
  $modules/cloud/amazon/aws_kms.py: willthames
  $modules/cloud/amazon/aws_waf_facts.py: willthames
  $modules/cloud/amazon/cloudformation.py: jsmartin ryansb tedder
  $modules/cloud/amazon/cloudformation_facts.py: jmenga
  $modules/cloud/amazon/cloudfront_facts.py: willthames wilvk
  $modules/cloud/amazon/cloudtrail.py: $team_ansible shepdelacreme tedder
  $modules/cloud/amazon/cloudwatchevent_rule.py: jsdalton
  $modules/cloud/amazon/dynamodb_table.py: loia
  $modules/cloud/amazon/dynamodb_ttl.py: tedder
  $modules/cloud/amazon/ec2.py: $team_ansible lwade tgerla
  $modules/cloud/amazon/ec2_ami.py: Constantin07 gunzy83 scicoin-project willthames
  $modules/cloud/amazon/ec2_ami_copy.py: amir343
  $modules/cloud/amazon/ec2_ami_find.py: tombamford
  $modules/cloud/amazon/ec2_asg.py: $team_ansible garethr s-hertel ryansb
  $modules/cloud/amazon/ec2_asg_facts.py: wimnat
  $modules/cloud/amazon/ec2_customer_gateway.py: MichaelBaydoun michaelbaydoun
  $modules/cloud/amazon/ec2_eip.py: rickmendes
  $modules/cloud/amazon/ec2_elb.py: jarv
  $modules/cloud/amazon/ec2_elb_lb.py: jsdalton
  $modules/cloud/amazon/ec2_eni.py: wimnat
  $modules/cloud/amazon/ec2_eni_facts.py: wimnat
  $modules/cloud/amazon/ec2_facts.py: roadmapper silviud
  $modules/cloud/amazon/ec2_group.py: adq $team_ansible
  $modules/cloud/amazon/ec2_group_facts.py: Sodki willthames
  $modules/cloud/amazon/ec2_instance_facts.py: willthames
  $modules/cloud/amazon/ec2_key.py: $team_ansible zbal
  $modules/cloud/amazon/ec2_lc.py: $team_ansible garethr
  $modules/cloud/amazon/ec2_lc_facts.py: psykotox willthames
  $modules/cloud/amazon/ec2_lc_find.py: fiunchinho
  $modules/cloud/amazon/ec2_metric_alarm.py: $team_ansible zeekin
  $modules/cloud/amazon/ec2_scaling_policy.py: zeekin
  $modules/cloud/amazon/ec2_snapshot.py: willthames
  $modules/cloud/amazon/ec2_snapshot_facts.py: wimnat
  $modules/cloud/amazon/ec2_tag.py: $team_ansible lwade
  $modules/cloud/amazon/ec2_vol.py: $team_ansible lwade
  $modules/cloud/amazon/ec2_vol_facts.py: wimnat
  $modules/cloud/amazon/ec2_vpc_dhcp_options.py: joelthompson
  $modules/cloud/amazon/ec2_vpc_dhcp_options_facts.py: naslanidis
  $modules/cloud/amazon/ec2_vpc_endpoint.py: Etherdaemon willthames
  $modules/cloud/amazon/ec2_vpc_endpoint_facts.py: Etherdaemon willthames
  $modules/cloud/amazon/ec2_vpc_igw.py:
    ignored: erydo
    maintainers: willthames
  $modules/cloud/amazon/ec2_vpc_igw_facts.py: naslanidis willthames
  $modules/cloud/amazon/ec2_vpc_nacl.py: mmochan
  $modules/cloud/amazon/ec2_vpc_nacl_facts.py: brandond
  $modules/cloud/amazon/ec2_vpc_nat_gateway.py: Etherdaemon jonhadfield linuxdynasty
  $modules/cloud/amazon/ec2_vpc_nat_gateway_facts.py: Etherdaemon willthames
  $modules/cloud/amazon/ec2_vpc_net.py: $team_ansible defionscode
  $modules/cloud/amazon/ec2_vpc_net_facts.py: whiter wimnat
  $modules/cloud/amazon/ec2_vpc_peer.py: mmochan
  $modules/cloud/amazon/ec2_vpc_peering_facts.py: Etherdaemon willthames
  $modules/cloud/amazon/ec2_vpc_route_table.py:
    ignored: erydo
    maintainers: wimnat
  $modules/cloud/amazon/ec2_vpc_route_table_facts.py: wimnat
  $modules/cloud/amazon/ec2_vpc_subnet.py:
    ignored: erydo
    maintainers: brandond willthames
  $modules/cloud/amazon/ec2_vpc_subnet_facts.py: wimnat
  $modules/cloud/amazon/ec2_vpc_vgw.py: naslanidis
  $modules/cloud/amazon/ec2_vpc_vgw_facts.py: naslanidis
  $modules/cloud/amazon/ec2_win_password.py: rickmendes
  $modules/cloud/amazon/ecs_cluster.py: willthames
  $modules/cloud/amazon/ecs_ecr.py: leedm777 willthames
  $modules/cloud/amazon/ecs_service.py:
    ignored: simplesteph
    maintainers: willthames
  $modules/cloud/amazon/ecs_service_facts.py: java1guy kaczynskid willthames
  $modules/cloud/amazon/ecs_task.py: willthames
  $modules/cloud/amazon/ecs_taskdefinition.py: willthames
  $modules/cloud/amazon/ecs_taskdefinition_facts.py: willthames
  $modules/cloud/amazon/efs.py: akazakov ryansydnor
  $modules/cloud/amazon/efs_facts.py: ryansydnor
  $modules/cloud/amazon/elasticache.py: alachaum jsdalton
  $modules/cloud/amazon/elasticache_parameter_group.py: s-hertel
  $modules/cloud/amazon/elasticache_snapshot.py: s-hertel
  $modules/cloud/amazon/elasticache_subnet_group.py: timmahoney
  $modules/cloud/amazon/elb_application_lb.py: wimnat
  $modules/cloud/amazon/elb_target_group.py: wimnat
  $modules/cloud/amazon/elb_target_group_facts.py: willthames wimnat
  $modules/cloud/amazon/execute_lambda.py: ryansb
  $modules/cloud/amazon/iam.py:
    ignored: seiffert
    maintainers: $team_ansible defionscode
  $modules/cloud/amazon/iam_cert.py: $team_ansible
  $modules/cloud/amazon/iam_cert_facts.py: Lujeni willthames
  $modules/cloud/amazon/iam_group.py: willthames
  $modules/cloud/amazon/iam_managed_policy.py: dkhenry willthames
  $modules/cloud/amazon/iam_mfa_device_facts.py: pwnall
  $modules/cloud/amazon/iam_policy.py: $team_ansible defionscode
  $modules/cloud/amazon/iam_role.py: wimnat
  $modules/cloud/amazon/iam_server_certificate_facts.py: linuxdynasty
  $modules/cloud/amazon/kinesis_stream.py: linuxdynasty
  $modules/cloud/amazon/lambda.py: steynovich
  $modules/cloud/amazon/lambda_facts.py: pjodouin
  $modules/cloud/amazon/lightsail.py: nickball
  $modules/cloud/amazon/rds_param_group.py: scottanderson42 tastychutney
  $modules/cloud/amazon/rds_subnet_group.py: scottanderson42 tastychutney
  $modules/cloud/amazon/redshift.py: j-carl
  $modules/cloud/amazon/redshift_subnet_group.py: j-carl
  $modules/cloud/amazon/route53.py: bpennypacker
  $modules/cloud/amazon/route53_facts.py: Etherdaemon
  $modules/cloud/amazon/route53_health_check.py: willthames zimbatm
  $modules/cloud/amazon/route53_zone.py: minichate
  $modules/cloud/amazon/s3.py: $team_ansible lwade
  $modules/cloud/amazon/s3_bucket.py: wimnat
  $modules/cloud/amazon/s3_lifecycle.py: wimnat
  $modules/cloud/amazon/s3_logging.py: wimnat
  $modules/cloud/amazon/s3_sync.py: tedder
  $modules/cloud/amazon/s3_website.py: wimnat
  $modules/cloud/amazon/sns.py: mjschultz willthames
  $modules/cloud/amazon/sns_topic.py: willthames
  $modules/cloud/amazon/sqs_queue.py: loia nadirollo nand0p
  $modules/cloud/amazon/sts_assume_role.py: bekelchik
  $modules/cloud/amazon/sts_session_token.py: pwnall
  $modules/cloud/atomic/: krsacme
  $modules/cloud/azure/azure.py:
    ignored: jwhitbeck
  $modules/cloud/azure/azure_rm_dnsrecordset.py:
    ignored: ozboms
    maintainers: $team_azure
  $modules/cloud/azure/azure_rm_loadbalancer.py:
    maintainers: $team_azure
  $modules/cloud/azure/azure_rm_networkinterface.py:
    ignored: chouseknecht
    maintainers: $team_azure
  $modules/cloud/azure/azure_rm_networkinterface_facts.py:
    ignored: chouseknecht
    maintainers: $team_azure
  $modules/cloud/azure/azure_rm_publicipaddress.py:
    ignored: chouseknecht
    maintainers: $team_azure
  $modules/cloud/azure/azure_rm_publicipaddress_facts.py:
    ignored: chouseknecht
    maintainers: $team_azure
  $modules/cloud/azure/azure_rm_resourcegroup.py:
    ignored: chouseknecht
    maintainers: $team_azure
  $modules/cloud/azure/azure_rm_resourcegroup_facts.py:
    ignored: chouseknecht
    maintainers: $team_azure
  $modules/cloud/azure/azure_rm_securitygroup.py:
    ignored: chouseknecht
    maintainers: $team_azure
  $modules/cloud/azure/azure_rm_securitygroup_facts.py:
    ignored: chouseknecht
    maintainers: $team_azure
  $modules/cloud/azure/azure_rm_storageaccount.py:
    ignored: chouseknecht
    maintainers: $team_azure
  $modules/cloud/azure/azure_rm_storageaccount_facts.py:
    ignored: chouseknecht
    maintainers: $team_azure
  $modules/cloud/azure/azure_rm_storageblob.py:
    ignored: chouseknecht
    maintainers: $team_azure
  $modules/cloud/azure/azure_rm_subnet.py:
    ignored: chouseknecht
    maintainers: $team_azure
  $modules/cloud/azure/azure_rm_virtualmachine.py:
    ignored: chouseknecht
    maintainers: $team_azure
  $modules/cloud/azure/azure_rm_virtualmachineimage_facts.py:
    ignored: chouseknecht
    maintainers: $team_azure
  $modules/cloud/azure/azure_rm_virtualnetwork.py:
    ignored: chouseknecht
    maintainers: $team_azure
  $modules/cloud/azure/azure_rm_virtualnetwork_facts.py:
    ignored: chouseknecht
    maintainers: $team_azure
  $modules/cloud/centurylink/: clc-runner
  $modules/cloud/cloudscale/cloudscale_server.py: gaudenz
  $modules/cloud/cloudstack/: $team_cloudstack
  $modules/cloud/digital_ocean/: BondAnthony
  $modules/cloud/digital_ocean/digital_ocean.py: alukovenko zbal
  $modules/cloud/digital_ocean/digital_ocean_domain.py: alukovenko mgregson
  $modules/cloud/digital_ocean/digital_ocean_sshkey.py: alukovenko mgregson
  $modules/cloud/digital_ocean/digital_ocean_tag.py: kontrafiktion
  $modules/cloud/dimensiondata/dimensiondata_network.py: aimonb tintoy
  $modules/cloud/docker/docker_container.py:
    ignored: ThomasSteinbach
    maintainers: $team_ansible cove dusdanig kassiansun softzilla zfil
  $modules/cloud/docker/docker_image.py: $team_ansible softzilla
  $modules/cloud/docker/docker_image_facts.py: $team_ansible
  $modules/cloud/docker/docker_login.py: olsaki
  $modules/cloud/docker/docker_network.py: keitwb olsaki
  $modules/cloud/docker/docker_secret.py:
  $modules/cloud/docker/docker_service.py: $team_ansible
  $modules/cloud/google/:
    maintainers: rambleraptor erjohnso
    ignored: supertom
  $modules/cloud/google/gc_storage.py: supertom
  $modules/cloud/google/gcdns_record.py: walbert947
  $modules/cloud/google/gcdns_zone.py: walbert947
  $modules/cloud/google/gce_eip.py: erjohnso supertom
  $modules/cloud/google/gce_img.py: supertom
  $modules/cloud/google/gce_instance_template.py: GwenaelPellenArkeup erjohnso
  $modules/cloud/google/gce_labels.py: erjohnso
  $modules/cloud/google/gce_lb.py: erjohnso
  $modules/cloud/google/gce_mig.py: erjohnso supertom
  $modules/cloud/google/gce_pd.py: erjohnso
  $modules/cloud/google/gce_snapshot.py: erjohnso robwagner33
  $modules/cloud/google/gce_tag.py: supertom
  $modules/cloud/google/gcp_backend_service.py: erjohnso supertom
  $modules/cloud/google/gcp_forwarding_rule.py: erjohnso supertom
  $modules/cloud/google/gcp_healthcheck.py: erjohnso supertom
  $modules/cloud/google/gcp_target_proxy.py: erjohnso supertom
  $modules/cloud/google/gcp_url_map.py: erjohnso supertom
  $modules/cloud/google/gcpubsub.py: erjohnso supertom
  $modules/cloud/google/gcpubsub_facts.py: erjohnso supertom
  $modules/cloud/google/gcspanner.py: supertom
  $modules/cloud/linode/linode.py: intheclouddan rwaweber zbal
  $modules/cloud/lxc/lxc_container.py: cloudnull
  $modules/cloud/lxd/: hnakamur
  $modules/cloud/memset/: analbeard
  $modules/cloud/misc/helm.py: flaper87
  $modules/cloud/misc/ovirt.py:
    ignored: vincentvdk
    maintainers: joshainglis karmab machacekondra mwperina
  $modules/cloud/misc/proxmox.py: UnderGreen
  $modules/cloud/misc/proxmox_kvm.py: helldorado
  $modules/cloud/misc/proxmox_template.py: UnderGreen
  $modules/cloud/misc/rhevm.py: TimothyVandenbrande
  $modules/cloud/misc/serverless.py: ryansb
  $modules/cloud/misc/virt.py: $team_ansible
  $modules/cloud/misc/virt_net.py: drybjed
  $modules/cloud/misc/virt_pool.py: drybjed
  $modules/cloud/misc/xenserver_facts.py:
    ignored: andyhky
    maintainers: cheese
  $modules/cloud/opennebula/: ilicmilan kustodian
  $modules/cloud/openstack/: $team_openstack
  $modules/cloud/openstack/os_keystone_service.py: $team_openstack SamYaple
  $modules/cloud/openstack/os_project.py: $team_openstack agireud
  $modules/cloud/ovh/ovh_ip_loadbalancing_backend.py: pascalheraud
  $modules/cloud/ovirt/: machacekondra mwperina
  $modules/cloud/packet/:
  $modules/cloud/profitbricks/: baldwinSPC
  $modules/cloud/pubnub/pubnub_blocks.py: parfeon pubnub
  $modules/cloud/rackspace/:
    ignored: sivel angstwad
  $modules/cloud/rackspace/rax_cdb.py: jails
  $modules/cloud/rackspace/rax_cdb_database.py: jails
  $modules/cloud/rackspace/rax_cdb_user.py: jails
  $modules/cloud/rackspace/rax_clb_nodes.py: neuroid
  $modules/cloud/rackspace/rax_clb_ssl.py: smashwilson
  $modules/cloud/rackspace/rax_dns.py:
  $modules/cloud/rackspace/rax_dns_record.py:
  $modules/cloud/rackspace/rax_facts.py:
  $modules/cloud/rackspace/rax_files.py:
  $modules/cloud/rackspace/rax_files_objects.py:
  $modules/cloud/rackspace/rax_keypair.py:
  $modules/cloud/rackspace/rax_meta.py:
  $modules/cloud/rackspace/rax_mon_alarm.py: smashwilson
  $modules/cloud/rackspace/rax_mon_check.py: smashwilson
  $modules/cloud/rackspace/rax_mon_entity.py: smashwilson
  $modules/cloud/rackspace/rax_mon_notification.py: smashwilson
  $modules/cloud/rackspace/rax_mon_notification_plan.py: smashwilson
  $modules/cloud/rackspace/rax_scaling_group.py:
  $modules/cloud/rackspace/rax_scaling_policy.py:
  $modules/cloud/smartos/imgadm.py: jasperla
  $modules/cloud/smartos/smartos_image_facts.py: xen0l
  $modules/cloud/smartos/vmadm.py: jasperla
  $modules/cloud/softlayer/sl_vm.py: mcltn
  $modules/cloud/univention/: 2-B
  $modules/cloud/vmware/:
    maintainers: $team_vmware
    ignored: jcpowermac mtnbikenc
  $modules/cloud/vmware/vmware_host.py: dagwieers
  $modules/cloud/vmware/vmware_vm_shell.py: chrrrles
  $modules/cloud/vmware/vsphere_guest.py: dagwieers
  $modules/cloud/vultr/: $team_vultr
  $modules/cloud/webfaction/: quentinsf
  $modules/clustering/consul.py: sgargan
  $modules/clustering/consul_acl.py: sgargan
  $modules/clustering/consul_kv.py: sgargan
  $modules/clustering/consul_session.py: sgargan
  $modules/clustering/etcd3.py: evrardjp
  $modules/clustering/k8s: chouseknecht maxamillion fabianvf flaper87 willthames
  $modules/clustering/kubernetes.py: erjohnso supertom
  $modules/clustering/openshift: chouseknecht maxamillion fabianvf flaper87
  $modules/clustering/pacemaker_cluster.py:
  $modules/clustering/znode.py: treyperry
  $modules/commands/command.py: $team_ansible
  $modules/commands/expect.py: sivel
  $modules/commands/raw.py: $team_ansible
  $modules/commands/script.py: $team_ansible
  $modules/commands/shell.py: $team_ansible
  $modules/crypto/: Spredzy
  $modules/crypto/acme/: resmo felixfontein
  $modules/database/influxdb/: kamsz
  $modules/database/misc/elasticsearch_plugin.py: ThePixelDeveloper
  $modules/database/misc/kibana_plugin.py: barryib
  $modules/database/misc/redis.py: slok
  $modules/database/misc/riak.py: drewkerrigan jsmartin
  $modules/database/mongodb/mongodb_parameter.py: nerzhul
  $modules/database/mongodb/mongodb_user.py: lujeni
  $modules/database/mssql/mssql_db.py: Jmainguy vedit kenichi-ogawa-1988
  $modules/database/mysql/mysql_replication.py: banyek
  $modules/database/mysql/mysql_user.py: Jmainguy
  $modules/database/mysql/mysql_variables.py: banyek
  $modules/database/postgresql/postgresql_db.py: $team_ansible matburt
  $modules/database/postgresql/postgresql_ext.py: dschep matburt
  $modules/database/postgresql/postgresql_lang.py: jensdepuydt matburt
  $modules/database/postgresql/postgresql_privs.py: b6d matburt
  $modules/database/postgresql/postgresql_schema.py:
  $modules/database/postgresql/postgresql_user.py: $team_ansible matburt nerzhul
  $modules/database/proxysql/: bmildren
  $modules/database/vertica/: dareko
  $modules/files/acl.py:
    ignored: astorije
    maintainers: $team_ansible bcoca
  $modules/files/archive.py: bendoh
  $modules/files/assemble.py: $team_ansible sfromm
  $modules/files/blockinfile.py: yaegashi
  $modules/files/copy.py: $team_ansible
  $modules/files/fetch.py: $team_ansible
  $modules/files/file.py: $team_ansible
  $modules/files/find.py: $team_ansible
  $modules/files/lineinfile.py: ahtik $team_ansible dhozac samdoran
  $modules/files/replace.py: EvanK
  $modules/files/stat.py: bpennypacker
  $modules/files/synchronize.py: $team_ansible tima
  $modules/files/tempfile.py:
  $modules/files/template.py: $team_ansible
  $modules/files/unarchive.py:
    labels: m:unarchive
    maintainers: pileofrogs
    ignored: dagwieers
  $modules/files/xattr.py: $team_ansible bcoca
  $modules/files/xml.py:
    ignored: magnus919
    labels: m:xml
    maintainers: sm4rk0 cmprescott
  $modules/identity/cyberark/:
    notified: cyberark-bizdev
  $modules/identity/ipa/:
    maintainers: $team_ipa
  $modules/identity/keycloak/: eikef
  $modules/identity/opendj/opendj_backendprop.py: dj-wasabi
  $modules/inventory/add_host.py: $team_ansible
  $modules/inventory/group_by.py: $team_ansible jhoekx
  $modules/messaging/rabbitmq_binding.py: $team_rabbitmq
  $modules/messaging/rabbitmq_exchange.py: $team_rabbitmq
  $modules/messaging/rabbitmq_parameter.py: $team_rabbitmq
  $modules/messaging/rabbitmq_plugin.py: $team_rabbitmq
  $modules/messaging/rabbitmq_policy.py: retr0h
  $modules/messaging/rabbitmq_queue.py: $team_rabbitmq
  $modules/messaging/rabbitmq_user.py: $team_rabbitmq
  $modules/messaging/rabbitmq_vhost.py:
    ignored: choffman
    maintainers: $team_rabbitmq
  $modules/monitoring/airbrake_deployment.py: bpennypacker
  $modules/monitoring/bigpanda.py: hkariti
  $modules/monitoring/boundary_meter.py: ccollicutt
  $modules/monitoring/circonus_annotation.py: NickatEpic
  $modules/monitoring/datadog_event.py:
    ignored: arturaz
    maintainers: n0ts
  $modules/monitoring/datadog_monitor.py: skornehl
  $modules/monitoring/honeybadger_deployment.py: stympy
  $modules/monitoring/icinga2_feature.py: nerzhul
  $modules/monitoring/librato_annotation.py: sedward
  $modules/monitoring/logentries.py:
    ignored: ivanvanderbyl
  $modules/monitoring/logicmonitor.py: ethanculler woz5999
  $modules/monitoring/logstash_plugin.py: nerzhul
  $modules/monitoring/monit.py: brian-brazil dstoflet
  $modules/monitoring/nagios.py: tbielawa
  $modules/monitoring/newrelic_deployment.py: mcodd
  $modules/monitoring/pagerduty_alert.py:
  $modules/monitoring/pingdom.py: thaumos
  $modules/monitoring/rollbar_deployment.py: kavu
  $modules/monitoring/sensu_check.py: andsens
  $modules/monitoring/sensu_silence.py: smbambling
  $modules/monitoring/sensu_subscription.py: andsens
  $modules/monitoring/stackdriver.py: bwhaley
  $modules/monitoring/statusio_maintenance.py: bhcopeland
  $modules/monitoring/uptimerobot.py: nate-kingsley
  $modules/monitoring/zabbix: eikef D3DeFi
  $modules/monitoring/zabbix/zabbix_group.py: cove harrisongu
  $modules/monitoring/zabbix/zabbix_host.py: cove harrisongu
  $modules/monitoring/zabbix/zabbix_hostmacro.py: cave
  $modules/monitoring/zabbix/zabbix_maintenance.py: abulimov
  $modules/monitoring/zabbix/zabbix_screen.py: cove harrisongu
  $modules/monitoring/zabbix/zabbix_template.py: eikef Logan2211 sookido
  $modules/net_tools/basics/get_url.py: jpmens ptux
  $modules/net_tools/basics/slurp.py: $team_ansible
  $modules/net_tools/basics/uri.py: $team_ansible
  $modules/net_tools/cloudflare_dns.py: andreaso
  $modules/net_tools/dnsimple.py: drcapulet
  $modules/net_tools/dnsmadeeasy.py: briceburg
  $modules/net_tools/exoscale/: resmo
  $modules/net_tools/haproxy.py: ravibhure
  $modules/net_tools/ipify_facts.py: resmo
  $modules/net_tools/ipinfoio_facts.py: akostyuk
  $modules/net_tools/ldap/: jtyr
  $modules/net_tools/lldp.py:
    ignored: andyhky
  $modules/net_tools/nios/:
    maintainers: $team_networking sganesh-infoblox
    labels:
      - networking
      - infoblox
  $modules/net_tools/nmcli.py: alcamie101
  $modules/net_tools/nsupdate.py: nerzhul
  $modules/net_tools/omapi_host.py: nerzhul
  $modules/net_tools/snmp_facts.py: ogenstad
  $modules/network/a10/: ericchou1 mischapeters
  $modules/network/aci/: $team_aci
  $modules/network/aireos/: jmighion
  $modules/network/aos/: dgarros jeremyschulman
  $modules/network/aruba/: jmighion
  $modules/network/asa/: ogenstad
  $modules/network/avi/: $team_avi
  $modules/network/bigswitch/: jayakody tedelhourani vuile
  $modules/network/citrix/netscaler.py: $team_ansible
  $modules/network/cloudengine/: QijunPan
  $modules/network/cnos/: dkasberg amuraleedhar
  $modules/network/cumulus/: $team_cumulus
  $modules/network/dellos10/: skg-net
  $modules/network/dellos6/: abirami-n skg-net
  $modules/network/dellos9/: dhivyap skg-net
  $modules/network/edgeos/: samdoran
  $modules/network/enos/: amuraleedhar
  $modules/network/eos/: trishnaguha
  $modules/network/exos/: rdvencioneck
  $modules/network/f5/:
    ignored: Etienne-Carriere mhite mryanlam perzizzle srvg wojtek0806 JoeReifel $team_networking
    maintainers: caphrim007
  $modules/network/files/: $team_networking
  $modules/network/fortios/: bjolivot
  $modules/network/illumos/: xen0l
  $modules/network/interface/: $team_networking
  $modules/network/ios/: rcarrillocruz
  $modules/network/iosxr/: rcarrillocruz gdpak
  $modules/network/ironware/: paulquack
  $modules/network/junos/: Qalthos ganeshrn
  $modules/network/layer2/: $team_networking
  $modules/network/layer3/: $team_networking
  $modules/network/meraki/: $team_meraki
  $modules/network/netconf/netconf_config.py: lpenz userlerueda $team_networking
  $modules/network/netconf/netconf_get.py: wisotzky $team_networking
  $modules/network/netconf/netconf_rpc.py: wisotzky $team_networking
  $modules/network/netscaler/: $team_netscaler
  $modules/network/netvisor/: $team_netvisor
  $modules/network/nos/: $team_extreme
  $modules/network/nuage/: pdellaert
  $modules/network/nxos/: $team_nxos
  $modules/network/nso/: $team_nso
  $modules/network/onyx/: $team_onyx
  $modules/network/openvswitch/:
    ignored: stygstra
    maintainers: $team_networking
  $modules/network/ordnance/: alexanderturner djh00t
  $modules/network/ovs/:
    ignored: stygstra
    maintainers: rcarrillocruz
  $modules/network/panos/: ivanbojer jtschichold
  $modules/network/panos/panos_address.py: itdependsnetworks ivanbojer jtschichold
  $modules/network/protocol/: $team_networking
  $modules/network/routeros/: heuels
  $modules/network/routing/: $team_networking
  $modules/network/slxos/: $team_extreme
  $modules/network/sros/: privateip
  $modules/network/system/: $team_networking
  $modules/network/voss/: $team_extreme
  $modules/network/vyos/: Qalthos samdoran
  $modules/notification/bearychat.py: tonyseek
  $modules/notification/campfire.py: fabulops
  $modules/notification/catapult.py: Jmainguy
  $modules/notification/cisco_spark.py:
  $modules/notification/flowdock.py: mcodd
  $modules/notification/grove.py: zimbatm
  $modules/notification/hall.py: bkimble
  $modules/notification/hipchat.py: pb8226 shirou
  $modules/notification/jabber.py: bcoca
  $modules/notification/mattermost.py: bjolivot
  $modules/notification/mqtt.py: jpmens
  $modules/notification/nexmo.py: sivel
  $modules/notification/osx_say.py: $team_ansible
  $modules/notification/pushbullet.py: willybarro
  $modules/notification/pushover.py: weaselkeeper
  $modules/notification/rocketchat.py:
    ignored: ramondelafuente
    maintainers: Deepakkothandan
  $modules/notification/sendgrid.py: makaimc
  $modules/notification/slack.py: ramondelafuente
  $modules/notification/telegram.py: tyouxa
  $modules/notification/twilio.py: makaimc
  $modules/notification/typetalk.py: tksmd
  $modules/packaging/language/bower.py: mwarkentin
  $modules/packaging/language/bundler.py: thoiberg
  $modules/packaging/language/cpanm.py:
  $modules/packaging/language/easy_install.py: mattupstate
  $modules/packaging/language/gem.py: $team_ansible
  $modules/packaging/language/maven_artifact.py:
    ignored: chrisisbeef
    maintainers: tumbl3w33d turb
  $modules/packaging/language/npm.py:
    ignored: chrishoffman
    maintainers: shane-walker xcambar
  $modules/packaging/language/pear.py:
  $modules/packaging/language/pip.py: lujeni robinro
  $modules/packaging/os/apk.py:
    ignored: kbrebanov
    maintainers: tdtrask
  $modules/packaging/os/apt.py: $team_ansible mgwilliams
  $modules/packaging/os/apt_key.py: jvantuyl
  $modules/packaging/os/apt_repository.py: $team_ansible sashka
  $modules/packaging/os/apt_rpm.py: evgkrsk
  $modules/packaging/os/dnf.py: DJMuggs berenddeschouwer ignatenkobrain
  $modules/packaging/os/dpkg_selections.py: brian-brazil
  $modules/packaging/os/homebrew.py: andrew-d danieljaouen indrajitr
  $modules/packaging/os/homebrew_cask.py: danieljaouen enriclluelles indrajitr
  $modules/packaging/os/homebrew_tap.py: danieljaouen indrajitr
  $modules/packaging/os/layman.py: jirutka
  $modules/packaging/os/macports.py: jcftang
  $modules/packaging/os/openbsd_pkg.py: eest
  $modules/packaging/os/opkg.py: skinp
  $modules/packaging/os/package.py: $team_ansible
  $modules/packaging/os/pacman.py:
    ignored: elasticdog
    maintainers: indrajitr
  $modules/packaging/os/pkg5.py: mavit
  $modules/packaging/os/pkg5_publisher.py: mavit
  $modules/packaging/os/pkgin.py: L2G jasperla szinck troy2914
  $modules/packaging/os/pkgng.py:
    ignored: bleader
    maintainers: JoergFiedler
  $modules/packaging/os/pkgutil.py: dermute scathatheworm
  $modules/packaging/os/portage.py:
    ignored: sayap
    maintainers: wltjr
  $modules/packaging/os/portinstall.py: berenddeboer
  $modules/packaging/os/pulp_repo.py: sysadmind
  $modules/packaging/os/redhat_subscription.py: alikins kahowell
  $modules/packaging/os/rhn_channel.py: alikins vincentvdk
  $modules/packaging/os/rhn_register.py: $team_rhn
  $modules/packaging/os/rpm_key.py: hacosta
  $modules/packaging/os/slackpkg.py: KimNorgaard
  $modules/packaging/os/sorcery.py: vaygr
  $modules/packaging/os/svr4pkg.py: brontitall
  $modules/packaging/os/swdepot.py: melodous
  $modules/packaging/os/swupd.py: albertomurillo
  $modules/packaging/os/urpmi.py: pmakowski
  $modules/packaging/os/yum.py: $team_ansible berenddeschouwer verm666 kustodian
  $modules/packaging/os/yum_repository.py: jtyr
  $modules/packaging/os/zypper.py:
    ignored: dirtyharrycallahan
    maintainers: AnderEnder alxgu andytom robinro
  $modules/packaging/os/zypper_repository.py: matze robinro
  $modules/remote_management/foreman/: ehelms
  $modules/remote_management/hpilo/: dagwieers haad
  $modules/remote_management/imc/: dagwieers
  $modules/remote_management/ipmi/: cloudnull
  $modules/remote_management/manageiq/: $team_manageiq
  $modules/remote_management/stacki/stacki_host.py: bbyhuy bsanders
  $modules/remote_management/ucs/: $team_ucs
  $modules/source_control/bzr.py: andreparames
  $modules/source_control/git.py: $team_ansible
  $modules/source_control/git_config.py: djmattyg007
  $modules/source_control/github_deploy_key.py: bincyber
  $modules/source_control/github_hooks.py: pcgentry
  $modules/source_control/github_issue.py: Akasurde
  $modules/source_control/github_key.py:
    ignored: erydo
  $modules/source_control/github_release.py: adrianmoisey
  $modules/source_control/gitlab_group.py: dj-wasabi
  $modules/source_control/gitlab_project.py: dj-wasabi
  $modules/source_control/gitlab_user.py: dj-wasabi
  $modules/source_control/hg.py: yeukhon
  $modules/source_control/subversion.py: dsummersl
  $modules/storage/glusterfs/gluster_volume.py: rosmo
  $modules/storage/glusterfs/gluster_peer.py: sac
  $modules/storage/infinidat/: GR360RY vmalloc
  $modules/storage/netapp/: $team_netapp
  $modules/storage/purestorage/: sdodsley
  $modules/storage/zfs/zfs.py: johanwiren
  $modules/storage/zfs/zfs_facts.py: xen0l
  $modules/storage/zfs/zpool_facts.py: xen0l
  $modules/system/aix_inittab.py: molekuul
  $modules/system/aix_lvol.py: adejoux
  $modules/system/alternatives.py: DavidWittman mulby
  $modules/system/at.py: $team_ansible
  $modules/system/authorized_key.py: $team_ansible
  $modules/system/awall.py: tdtrask
  $modules/system/beadm.py: xen0l
  $modules/system/capabilities.py: natefoo
  $modules/system/cron.py: EvanK dsummersl lberruti
  $modules/system/cronvar.py: dougluce
  $modules/system/crypttab.py: groks
  $modules/system/dconf.py: azaghal
  $modules/system/debconf.py: bcoca
  $modules/system/facter.py: $team_ansible
  $modules/system/filesystem.py: abulimov pilou-
  $modules/system/firewalld.py: maxamillion
  $modules/system/gconftool2.py: Akasurde kevensen
  $modules/system/getent.py: bcoca
  $modules/system/group.py: $team_ansible sfromm
  $modules/system/interfaces_file.py: hryamzik obourdon
  $modules/system/iptables.py: LinusU
  $modules/system/java_cert.py:
  $modules/system/kernel_blacklist.py: matze
  $modules/system/known_hosts.py: mcv21
  $modules/system/locale_gen.py: AugustusKling
  $modules/system/lvg.py: abulimov
  $modules/system/lvol.py: abulimov jhoekx
  $modules/system/make.py: LinusU
  $modules/system/modprobe.py:
    ignored: stygstra
  $modules/system/mount.py: $team_ansible jtyr
  $modules/system/ohai.py: $team_ansible
  $modules/system/open_iscsi.py: srvg
  $modules/system/openwrt_init.py: agaffney
  $modules/system/osx_defaults.py:
    ignored: frenck
    maintainers: $team_ansible
  $modules/system/pam_limits.py:
    ignored: usawa
    maintainers: giovannisciortino
  $modules/system/pamd.py: kevensen
  $modules/system/parted.py: ColOfAbRiX
  $modules/system/ping.py: $team_ansible
  $modules/system/puppet.py: emonty nibalizer
  $modules/system/runit.py: jsumners
  $modules/system/seboolean.py: $team_ansible sfromm
  $modules/system/selinux.py: goozbach samdoran
  $modules/system/selinux_permissive.py: mscherer
  $modules/system/seport.py: dankeder
  $modules/system/service.py: $team_ansible
  $modules/system/setup.py:
    ignored: david_obrien
    maintainers: $team_ansible
  $modules/system/solaris_zone.py: pmarkham
  $modules/system/svc.py: bcoca
  $modules/system/sysctl.py: Akasurde davixx
  $modules/system/systemd.py: $team_ansible
  $modules/system/timezone.py: jasperla tmshn
  $modules/system/ufw.py: ahtik ovcharenko pyykkis
  $modules/system/user.py: $team_ansible sfromm samdoran
  $modules/utilities/helper/meta.py: $team_ansible
  $modules/utilities/logic/assert.py: $team_ansible
  $modules/utilities/logic/async_status.py: $team_ansible
  $modules/utilities/logic/async_wrapper.py: $team_ansible
  $modules/utilities/logic/include.py: $team_ansible
  $modules/utilities/logic/include_role.py: $team_ansible
  $modules/utilities/logic/include_vars.py: $team_ansible linuxdynasty
  $modules/utilities/logic/pause.py: tbielawa samdoran
  $modules/utilities/logic/set_stats.py: bcoca
  $modules/utilities/logic/wait_for.py: AnderEnder gregswift jarv jhoekx
  $modules/web_infrastructure/ansible_tower/: $team_tower
  $modules/web_infrastructure/apache2_mod_proxy.py: oboukili
  $modules/web_infrastructure/deploy_helper.py: ramondelafuente
  $modules/web_infrastructure/django_manage.py: scottanderson42 tastychutney
  $modules/web_infrastructure/ejabberd_user.py: privateip
  $modules/web_infrastructure/gunicorn.py: agmezr
  $modules/web_infrastructure/htpasswd.py: $team_ansible
  $modules/web_infrastructure/jboss.py:
    labels: jboss
    maintainers: jhoekx
  $modules/web_infrastructure/jboss/: $team_jboss
  $modules/web_infrastructure/jenkins_job.py: sermilrod
  $modules/web_infrastructure/jenkins_plugin.py: jtyr
  $modules/web_infrastructure/jenkins_script.py: hogarthj
  $modules/web_infrastructure/jira.py: Slezhuk tarka
  $modules/web_infrastructure/nginx_status_facts.py: resmo
  $modules/web_infrastructure/rundeck_acl_policy.py:
  $modules/web_infrastructure/rundeck_project.py: nerzhul
  $modules/web_infrastructure/supervisorctl.py: inetfuture mattupstate
  $modules/web_infrastructure/taiga_issue.py: lekum
  $modules/windows/:
    maintainers: $team_windows
    ignored: angstwad georgefrank h0nIg
  $modules/windows/win_security_policy.py: rndmh3ro defionscode
  bin/ansible-connection:
    keywords:
    - persistent connection
    labels:
    - networking
    maintainers: $team_networking
  contrib/inventory:
    keywords:
    - dynamic inventory script
    - dynamic inventory
    - inventory script
    labels: c:inventory/contrib_script
    support: community
  contrib/inventory/digital_ocean.py:
    keywords:
    - digital_ocean dynamic inventory script
    maintainers: BondAnthony
    labels:
    - cloud
    - digital_ocean
    support: community
  contrib/inventory/linode.py:
    keywords:
    - linode dynamic inventory script
    maintainers: intheclouddan rwaweber zbal
    labels: cloud
  contrib/inventory/openstack.py:
    keywords:
    - openstack dynamic inventory script
    maintainers: $team_openstack
    labels:
    - cloud
    - openstack
  contrib/inventory/infoblox.py:
    keywords:
      - infoblox dynamic inventory script
    labels:
      - ipam
      - infoblox
      - networking
    maintainers: $team_networking
  contrib/inventory/azure_rm.py:
    keywords:
    - azure inventory
    - azure rm inventory
    - azure azure_rm dynamic inventory script
    labels:
    - cloud
    - azure
    maintainers: $team_azure
  contrib/inventory/ec2:
    keywords:
    - aws dynamic inventory
    - aws inventory
    - ec2 inventory
    - ec2 dynamic inventory
    - ec2.py dynamic inventory script
    - ec2.py inventory script
    - ec2.py inventory
    labels:
    - cloud
    - aws
    notify: ryansb s-hertel willthames
  contrib/inventory/vmware.py:
    keywords:
    - vmware inventory
    - vmware dynamic inventory script
    labels:
    - cloud
    - vmware
    maintainers: $team_vmware
  contrib/inventory/vmware_inventory.py:
    keywords:
    - vmware inventory
    - vmware dynamic inventory script
    labels:
    - cloud
    - vmware
    maintainers: $team_vmware
  lib/ansible/inventory:
    keywords:
    - core inventory
    - inventory
    - inventory parsing
  $module_utils/net_tools/nios/:
    labels:
      - networking
      - infoblox
    maintainers: $team_networking sganesh-infoblox
  $module_utils/network/a10:
    maintainers: ericchou1 mischapeters
    labels: networking
  $module_utils/network/aci:
    maintainers: $team_aci
    labels: networking
    support: community
  $module_utils/acme.py:
    maintainers: resmo felixfontein
  $module_utils/network/aireos:
    maintainers: jmighion
    labels: networking
  $module_utils/network/aos:
    maintainers: dgarros jeremyschulman
    labels: networking
  $module_utils/azure_rm_common.py:
    maintainers: $team_azure
    labels:
      - azure
      - cloud
  $module_utils/network/aruba:
    maintainers: jmighion
    labels: networking
  $module_utils/network/asa:
    maintainers: ogenstad
    labels: networking
  $module_utils/network/avi:
    maintainers: $team_avi
    labels: networking
  $module_utils/network/bigswitch:
    maintainers: jayakody tedelhourani vuile
    labels: networking
  $module_utils/network/cloudengine:
    maintainers: QijunPan
    labels: networking
  $module_utils/cloudstack.py:
    maintainers: $team_cloudstack
    labels: cloudstack
  $module_utils/network/cnos:
    maintainers: dkasberg amuraleedhar
    labels: networking
  $module_utils/crypto.py:
    maintainers: Spredzy
  $module_utils/network/dellos6:
    maintainers: skg-net
    labels: networking
  $module_utils/network/dellos9:
    maintainers: skg-net
    labels: networking
  $module_utils/network/dellos10:
    maintainers: skg-net
    labels: networking
  $module_utils/network/enos:
    maintainers: amuraleedhar
    labels: networking
  $module_utils/network/exos:
    maintainers: rdvencioneck
    labels: networking
  $module_utils/f5_utils.py:
    maintainers: caphrim007
    labels:
    - f5
    - networking
  $module_utils/network/fortios:
    maintainers: bjolivot
    labels: networking
  $module_utils/network/ironware:
    maintainers: paulquack
    labels: networking
  $module_utils/k8s:
    maintainers: chouseknecht maxamillion fabianvf flaper87 willthames
    labels: clustering
  $module_utils/keycloak.py:
    maintainers: eikef
  $module_utils/manageiq.py:
    maintainers: $team_manageiq
  $module_utils/network/meraki:
    maintainers: $team_meraki
    labels: networking
    support: community
  $module_utils/network/netconf:
    maintainers: $team_networking
    labels: networking
  $module_utils/network/netscaler:
    maintainers: $team_netscaler
    labels: networking
  $module_utils/network/nos:
    maintainers: $team_extreme
    labels: networking
  $module_utils/network/nso:
    maintainers: $team_nso
    labels: networking
  $module_utils/network/onyx:
    maintainers: $team_onyx
    labels: networking
  $module_utils/network/routeros:
    maintainers: heuels
    labels: networking
  $module_utils/network/slxos:
    maintainers: $team_extreme
    labels: networking
  $module_utils/openstack.py:
    maintainers: $team_openstack
    labels:
    - cloud
    - openstack
  $module_utils/network/ordnance:
    maintainers: alexanderturner djh00t
    labels: networking
  $module_utils/ovirt.py:
    maintainers: joshainglis karmab machacekondra
    labels:
    - cloud
    - ovirt
  $module_utils/powershell:
    maintainers: $team_windows_core
    labels:
    - windows
  $module_utils/remote_management/ucs:
    maintainers: $team_ucs
    labels: ucs
  $module_utils/netapp: $team_netapp
  $module_utils/vultr.py:
    maintainers: $team_vultr
    labels:
    - vultr
    - cloud
  $module_utils/vmware:
    maintainers: $team_vmware
    labels: vmware
    support: community
  $module_utils/network/voss:
    maintainers: $team_extreme
    labels: networking
  $module_utils/network:
    maintainers: $team_networking
    labels: networking
  $module_utils/onepassword.py:
    maintainers: samdoran
  $module_utils/memset.py:
    maintainers: analbeard
    labels: cloud
  $module_utils/jboss/:
    maintainers: $team_jboss
  lib/ansible/playbook/handler.py:
    keywords:
    - handlers
  lib/ansible/playbook/role:
    keywords:
    - roles path
    - roles_path
    - role
    - role path
  lib/ansible/playbook/role/include.py:
    keywords:
    - include role
    - include_role
    - role include
  lib/ansible/playbook/role/requirement.py:
    keywords:
    - role dependencies
    - role dep
    - role dependency
  lib/ansible/plugins/action/asa:
    maintainers: ogenstad
    labels: networking
  lib/ansible/plugins/action/aireos:
    maintainers: jmighion
    labels: networking
  lib/ansible/plugins/action/aruba:
    maintainers: jmighion
    labels: networking
  lib/ansible/plugins/action/dellos:
    maintainers: skg-net
    labels: networking
  lib/ansible/plugins/action/eos:
    maintainers: $team_networking
    labels: networking
  lib/ansible/plugins/action/ios:
    maintainers: $team_networking
    labels: networking
  lib/ansible/plugins/action/ironware:
    maintainers: paulquack
    labels: networking
  lib/ansible/plugins/action/junos:
    maintainers: $team_networking
    labels: networking
  lib/ansible/plugins/action/net:
    maintainers: $team_networking
    labels: networking
  lib/ansible/plugins/action/nxos:
    maintainers: $team_networking
    labels:
    - networking
    - nxos
  lib/ansible/plugins/action/onyx_config.py:
    maintainers: $team_onyx
    labels: networking
  lib/ansible/plugins/action/sros:
    maintainers: $team_networking
    labels: networking
  lib/ansible/plugins/action/vyos:
    maintainers: $team_networking
    labels: networking
  lib/ansible/plugins/callback/unixy.py:
    support: community
    maintainers: akatch
  lib/ansible/plugins/callback/grafana_annotations.py:
    support: community
    maintainers: rrey
  lib/ansible/plugins/callback/sumologic.py:
    support: community
    maintainers: ryancurrah
  lib/ansible/plugins/cliconf/:
    maintainers: $team_networking
    labels: networking
  lib/ansible/plugins/cliconf/exos.py:
    maintainers: rdvencioneck
    labels: networking
  lib/ansible/plugins/cliconf/ironware.py:
    maintainers: paulquack
    labels: networking
  lib/ansible/plugins/cliconf/nos.py:
    maintainers: $team_extreme
    labels: networking
  lib/ansible/plugins/cliconf/nxos.py:
    maintainers: $team_nxos
    labels:
    - networking
    - nxos
  lib/ansible/plugins/cliconf/onyx.py:
    maintainers: $team_onyx
    labels: networking
  lib/ansible/plugins/cliconf/routeros.py:
    maintainers: heuels
    labels: networking
  lib/ansible/plugins/cliconf/slxos.py:
    maintainers: $team_extreme
    labels: networking
  lib/ansible/plugins/connection/lxd.py:
    maintainers: mattclay
  lib/ansible/plugins/connection/netconf.py:
    maintainers: $team_networking
    labels: networking
  lib/ansible/plugins/connection/network_cli.py:
    maintainers: $team_networking
    labels: networking
  lib/ansible/plugins/connection/persistent.py:
    maintainers: $team_networking
    labels: networking
  lib/ansible/plugins/httpapi/ftd.py:
    maintainers: annikulin $team_networking
    labels: networking
  lib/ansible/plugins/inventory/openstack.py:
    maintainers: $team_openstack
    keywords:
    - openstack
    - inventory
    labels:
    - cloud
    - openstack
  lib/ansible/plugins/cliconf/voss.py:
    maintainers: $team_extreme
    labels: networking
  lib/ansible/plugins/connection/winrm.py:
    maintainers: $team_windows_core
    labels:
    - windows
  lib/ansible/plugins/inventory/ovirt4.py:
    maintainers: machacekondra
    labels:
      - ovirt
      - cloud
  lib/ansible/plugins/inventory/scaleway.py:
    maintainers: sieben hekonsek
    labels:
      - cloud
  lib/ansible/plugins/filter/network.py:
    maintainers: $team_networking
    labels: networking
  lib/ansible/plugins/lookup/nios.py:
    maintainers: $team_networking sganesh-infoblox
    labels:
      - networking
      - infoblox
  lib/ansible/plugins/lookup/nios_next_ip.py:
    maintainers: $team_networking
    labels: networking
  lib/ansible/plugins/lookup/dig:
    maintainers: jpmens
    labels: community
  lib/ansible/plugins/lookup/conjur_variable.py:
    maintainers: $team_cyberark_conjur
    notified: cyberark-bizdev
  lib/ansible/plugins/lookup/cyberarkpassword.py:
    notified: cyberark-bizdev
  lib/ansible/plugins/netconf/:
    maintainers: $team_networking
    labels: networking
  lib/ansible/plugins/lookup/onepassword.py:
    maintainers: samdoran
    ignored: azenk
  lib/ansible/plugins/lookup/onepassword_raw.py:
    maintainers: samdoran
    ignored: azenk
  lib/ansible/plugins/netconf/sros.py:
    maintainers: wisotzky $team_networking
    labels: networking
  lib/ansible/plugins/shell/powershell.py:
    maintainers: $team_windows_core
    labels:
    - windows
  lib/ansible/plugins/terminal/aireos.py:
    maintainers: jmighion
    labels: networking
  lib/ansible/plugins/terminal/aruba.py:
    maintainers: jmighion
    labels: networking
  lib/ansible/plugins/terminal/asa.py:
    maintainers: ogenstad
    labels: networking
  lib/ansible/plugins/terminal/dellos10:
    maintainers: skg-net
    labels: networking
  lib/ansible/plugins/terminal/edgeos.py:
    maintainers: samdoran
    labels: networking
  lib/ansible/plugins/terminal/eos.py:
    maintainers: $team_networking
    labels: networking
  lib/ansible/plugins/terminal/exos.py:
    maintainers: rdvencioneck
    labels: networking
  lib/ansible/plugins/terminal/ios.py:
    maintainers: $team_networking
    labels: networking
  lib/ansible/plugins/terminal/iosxr.py:
    maintainers: $team_networking
    labels: networking
  lib/ansible/plugins/terminal/ironware.py:
    maintainers: paulquack
    labels: networking
  lib/ansible/plugins/terminal/junos.py:
    maintainers: $team_networking
    labels: networking
  lib/ansible/plugins/terminal/nos.py:
    maintainers: $team_extreme
    labels: networking
  lib/ansible/plugins/terminal/nxos.py:
    maintainers: $team_networking
    labels:
    - networking
    - nxos
  lib/ansible/plugins/terminal/onyx.py:
    maintainers: $team_onyx
    labels: networking
  lib/ansible/plugins/terminal/routeros.py:
    maintainers: heuels
    labels: networking
  lib/ansible/plugins/terminal/slxos.py:
    maintainers: $team_extreme
    labels: networking
  lib/ansible/plugins/terminal/sros.py:
    maintainers: $team_networking
    labels: networking
  lib/ansible/plugins/terminal/voss.py:
    maintainers: $team_extreme
    labels: networking
  lib/ansible/plugins/terminal/vyos.py:
    maintainers: $team_networking samdoran
    labels: networking
  lib/ansible/release.py:
    notify: mattclay nitzmahone
  lib/ansible/template:
    keywords:
    - jinja
    - jinja2
  lib/ansible/utils/module_docs_fragments/acme.py:
    maintainers: resmo felixfontein
  test/sanity/validate-modules:
    keywords:
    - validate-modules
  docs/:
    labels: docs
    maintainers:
      - acozine
  docs/docsite/rst/network/:
    labels: networking
    maintainers:
      - samccann
      - gundalow
  docs/docsite/rst/scenario_guides/guide_aci.rst:
    maintainers: $team_aci
    labels:
    - aci
    - networking
  packaging/:
  test/:
    # 'test' is a component path, then 'test' label will be automatically added
  test/runner/:
    notify: mattclay
  test/sanity/:
    notify: mattclay
  test/utils/docker/:
    notify: mattclay
  test/utils/shippable/:
    notify: mattclay
  test/integration/group_vars/:
    notify: mattclay
  test/integration/host_vars/:
    notify: mattclay
  test/integration/roles/:
    notify: mattclay
  test/integration/targets/aci:
    maintainers: $team_aci
    labels:
    - aci
    - networking
  test/integration/targets/meraki:
    maintainers: $team_meraki
    labels:
    - meraki
    - networking
  test/integration/targets/nxos:
    maintainers: $team_nxos
    labels:
    - networking
    - nxos
  test/integration/targets/setup_acme:
    maintainers: resmo felixfontein
  test/integration/targets/setup_zabbix:
    maintainers: eikef D3DeFi
  test/integration/targets/ucs:
    maintainers: $team_ucs
    labels:
    - remote_management
    - ucs
  test/units/modules/network:
    maintainers: $team_networking
    labels: networking
  test/units/modules/network/nxos:
    maintainers: $team_nxos
    labels:
    - networking
    - nxos
  test/sanity/pep8/legacy-files.txt:
    labels: pep8
  hacking/report.py:
    notify: mattclay
  shippable.yml:
    notify: mattclay
  .yamllint:
    notify: mattclay
  tox.ini:
    notify: mattclay
macros:
  module_utils: lib/ansible/module_utils
  modules: lib/ansible/modules
  team_aci: brunocalogero dagwieers jmcgill298 schunduri
  team_ansible: []
  team_avi: ericsysmin grastogi23 khaltore
  team_azure: haroldwongms nitzmahone trstringer yuwzho xscript zikalino
  team_cloudstack: resmo dpassante
  team_cumulus: isharacomix jrrivers
  team_cyberark_conjur: jvanderhoof ryanprior
  team_extreme: bigmstone LindsayHill
  team_ipa: Nosmoht Akasurde fxfitz
  team_jboss: jairojunior wbrefvem Wolfant
  team_manageiq: gtanzillo abellotti zgalor yaacov cben
  team_meraki: dagwieers kbreit
  team_netapp: hulquest lmprice ndswartz amit0701 schmots1 carchi8py
  team_netscaler: chiradeep giorgos-nikolopoulos
<<<<<<< HEAD
  team_netvisor: Qalthos amitsi gundalow privateip
  team_networking: Qalthos ganeshrn gundalow privateip rcarrillocruz trishnaguha gdpak justjais
=======
  team_netvisor: Qalthos amitsi
  team_networking: Qalthos ganeshrn rcarrillocruz trishnaguha gdpak
>>>>>>> 3921f342
  team_nso: cmoberg cnasten tbjurman
  team_nxos: mikewiebe rahushen rcarrillocruz trishnaguha tstoner
  team_onyx: samerd
  team_openstack: emonty omgjlk juliakreger rcarrillocruz shrews thingee dagnello
  team_openswitch: Qalthos gdpak
  team_rabbitmq: chrishoffman manuel-sousa hyperized
  team_rhn: alikins barnabycourt flossware vritant
  team_tower: ghjm jlaska matburt wwitzel3 simfarm ryanpetrello rooftopcellist AlanCoding
  team_ucs: dsoper2 johnamcdonough vallard vvb dagwieers
  team_vmware: Akasurde dav1x warthog9
  team_vultr: resmo Spredzy
  team_windows: dagwieers jborean93 jhawkesworth nitzmahone
  team_windows_core: nitzmahone jborean93<|MERGE_RESOLUTION|>--- conflicted
+++ resolved
@@ -1277,13 +1277,8 @@
   team_meraki: dagwieers kbreit
   team_netapp: hulquest lmprice ndswartz amit0701 schmots1 carchi8py
   team_netscaler: chiradeep giorgos-nikolopoulos
-<<<<<<< HEAD
-  team_netvisor: Qalthos amitsi gundalow privateip
-  team_networking: Qalthos ganeshrn gundalow privateip rcarrillocruz trishnaguha gdpak justjais
-=======
   team_netvisor: Qalthos amitsi
   team_networking: Qalthos ganeshrn rcarrillocruz trishnaguha gdpak
->>>>>>> 3921f342
   team_nso: cmoberg cnasten tbjurman
   team_nxos: mikewiebe rahushen rcarrillocruz trishnaguha tstoner
   team_onyx: samerd
