--- conflicted
+++ resolved
@@ -8,9 +8,6 @@
     - { role: test_gce_tag, tags: test_gce_tag }
     - { role: test_gce_net, tags: test_gce_net }
     - { role: test_gcp_url_map, tags: test_gcp_url_map }
-<<<<<<< HEAD
     - { role: test_gcp_glb, tags: test_gcp_glb }
-=======
     - { role: test_gcp_healthcheck, tags: test_gcp_healthcheck }
->>>>>>> c99c3b2b
     # TODO: tests for gce_lb, gc_storage