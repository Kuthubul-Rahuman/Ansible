--- conflicted
+++ resolved
@@ -31,15 +31,11 @@
 from ansible.compat.tests import unittest
 from mock import patch, call
 
-from ansible.errors import AnsibleOptionsError
-
-<<<<<<< HEAD
 import ansible
-from ansible.errors import AnsibleError
-=======
+from ansible.errors import AnsibleError, AnsibleOptionsError
+
 from nose.plugins.skip import SkipTest
 import ansible
->>>>>>> 50a64c65
 
 if PY3:
     raise SkipTest('galaxy is not ported to be py3 compatible yet')
@@ -122,7 +118,6 @@
         role_info = {'name': 'some_role_name',
                      'galaxy_info': galaxy_info}
         display_result = gc._display_role_info(role_info)
-<<<<<<< HEAD
         if display_result.find('\n\tgalaxy_info:') == -1:
             self.fail('Expected galaxy_info to be indented once')
 
@@ -168,10 +163,37 @@
             # testing that error expected is not raised with --ignore-errors flag in use
             gc.run()
             self.assertTrue(mocked_display.called_once_with("- downloading role 'fake_role_name', owned by "))
-=======
-        if display_result.find('\t\tgalaxy_tags:') > -1:
-            self.fail('Expected galaxy_tags to be indented twice')
-
+
+    def run_parse_common(self, galaxycli_obj, action):
+        with patch.object(ansible.cli.SortedOptParser, "set_usage") as mocked_usage:
+            with patch('sys.argv', ["-c"]):
+                galaxy_parser = galaxycli_obj.parse()
+
+                # checking that the common results of parse() for all possible actions have been created/called
+                self.assertTrue(galaxy_parser)
+                self.assertTrue(isinstance(galaxycli_obj.parser, ansible.cli.SortedOptParser))
+                self.assertTrue(isinstance(galaxycli_obj.galaxy, ansible.galaxy.Galaxy))
+                if action in ['import', 'delete']:
+                    formatted_call = 'usage: %prog ' + action + ' [options] github_user github_repo'
+                elif action == 'info':
+                    formatted_call = 'usage: %prog ' + action + ' [options] role_name[,version]'
+                elif action == 'init':
+                    formatted_call = 'usage: %prog ' + action + ' [options] role_name'
+                elif action == 'install':
+                    formatted_call = 'usage: %prog ' + action + ' [options] [-r FILE | role_name(s)[,version] | scm+role_repo_url[,version] | tar_file(s)]'
+                elif action == 'list':
+                    formatted_call = 'usage: %prog ' + action + ' [role_name]'
+                elif action == 'login':
+                    formatted_call = 'usage: %prog ' + action + ' [options]'
+                elif action == 'remove':
+                    formatted_call = 'usage: %prog ' + action + ' role1 role2 ...'
+                elif action == 'search':
+                    formatted_call = 'usage: %prog ' + action + ' [searchterm1 searchterm2] [--galaxy-tags galaxy_tag1,galaxy_tag2] [--platforms platform1,platform2] [--author username]'
+                elif action == 'setup':
+                    formatted_call = 'usage: %prog ' + action + ' [options] source github_user github_repo secret'
+                calls = [call('usage: %prog [delete|import|info|init|install|list|login|remove|search|setup] [--help] [options] ...'), call(formatted_call)]
+                mocked_usage.assert_has_calls(calls)
+        
     def test_parse(self):
         ''' systematically testing that the expected options parser is created '''
         # testing no action given
@@ -185,155 +207,63 @@
             self.assertRaises(AnsibleOptionsError, gc.parse)
 
         # testing action 'delete'
-        gc = GalaxyCLI(args=["delete"])    
-        with patch.object(ansible.cli.SortedOptParser, "set_usage") as mocked_usage:
-            with patch('sys.argv', ["-c"]):
-                galaxy_parser = gc.parse()
-
-                # tests
-                self.assertTrue(galaxy_parser)
-                self.assertTrue(isinstance(gc.parser, ansible.cli.SortedOptParser))
-                self.assertTrue(isinstance(gc.galaxy, ansible.galaxy.Galaxy))
-                calls = [call('usage: %prog [delete|import|info|init|install|list|login|remove|search|setup] [--help] [options] ...'), call('usage: %prog delete [options] github_user github_repo')]
-                mocked_usage.assert_has_calls(calls)
-                self.assertTrue(gc.options.verbosity==0)
+        gc = GalaxyCLI(args=["delete"])
+        self.run_parse_common(gc, "delete")
+        self.assertTrue(gc.options.verbosity==0)   
         
         # testing action 'import'
         gc = GalaxyCLI(args=["import"])
-        with patch.object(ansible.cli.SortedOptParser, "set_usage") as mocked_usage:
-            with patch('sys.argv', ["-c"]):
-                galaxy_parser = gc.parse()
-
-                # tests
-                self.assertTrue(galaxy_parser)
-                self.assertTrue(isinstance(gc.parser, ansible.cli.SortedOptParser))
-                self.assertTrue(isinstance(gc.galaxy, ansible.galaxy.Galaxy))                
-                calls = [call('usage: %prog [delete|import|info|init|install|list|login|remove|search|setup] [--help] [options] ...'), call('usage: %prog import [options] github_user github_repo')]
-                mocked_usage.assert_has_calls(calls)
-                self.assertTrue(gc.options.wait==True)
-                self.assertTrue(gc.options.reference==None)
-                self.assertTrue(gc.options.check_status==False)
-                self.assertTrue(gc.options.verbosity==0)
-
+        self.run_parse_common(gc, "import")
+        self.assertTrue(gc.options.wait==True)
+        self.assertTrue(gc.options.reference==None)
+        self.assertTrue(gc.options.check_status==False)
+        self.assertTrue(gc.options.verbosity==0)
 
         # testing action 'info'
         gc = GalaxyCLI(args=["info"])
-        with patch.object(ansible.cli.SortedOptParser, "set_usage") as mocked_usage:
-            with patch('sys.argv', ["-c"]):
-                galaxy_parser = gc.parse()
-
-                # tests
-                self.assertTrue(galaxy_parser)
-                self.assertTrue(isinstance(gc.parser, ansible.cli.SortedOptParser))
-                self.assertTrue(isinstance(gc.galaxy, ansible.galaxy.Galaxy))                
-                calls = [call('usage: %prog [delete|import|info|init|install|list|login|remove|search|setup] [--help] [options] ...'), call('usage: %prog info [options] role_name[,version]')]
-                mocked_usage.assert_has_calls(calls)
-                self.assertTrue(gc.options.offline==False)
+        self.run_parse_common(gc, "info")
+        self.assertTrue(gc.options.offline==False)
 
         # testing action 'init'
         gc = GalaxyCLI(args=["init"])
-        with patch.object(ansible.cli.SortedOptParser, "set_usage") as mocked_usage:
-            with patch('sys.argv', ["-c"]):
-                galaxy_parser = gc.parse()
-
-                # tests
-                self.assertTrue(galaxy_parser)
-                self.assertTrue(isinstance(gc.parser, ansible.cli.SortedOptParser))
-                self.assertTrue(isinstance(gc.galaxy, ansible.galaxy.Galaxy))                
-                calls = [call('usage: %prog [delete|import|info|init|install|list|login|remove|search|setup] [--help] [options] ...'), call('usage: %prog init [options] role_name')]
-                mocked_usage.assert_has_calls(calls)
-                self.assertTrue(gc.options.offline==False)
-                self.assertTrue(gc.options.force==False)
+        self.run_parse_common(gc, "init")
+        self.assertTrue(gc.options.offline==False)
+        self.assertTrue(gc.options.force==False)
 
         # testing action 'install'
         gc = GalaxyCLI(args=["install"])
-        with patch.object(ansible.cli.SortedOptParser, "set_usage") as mocked_usage:
-            with patch('sys.argv', ["-c"]):
-                galaxy_parser = gc.parse()
-
-                # tests
-                self.assertTrue(galaxy_parser)
-                self.assertTrue(isinstance(gc.parser, ansible.cli.SortedOptParser))
-                self.assertTrue(isinstance(gc.galaxy, ansible.galaxy.Galaxy))                
-                calls = [call('usage: %prog [delete|import|info|init|install|list|login|remove|search|setup] [--help] [options] ...'), call('usage: %prog install [options] [-r FILE | role_name(s)[,version] | scm+role_repo_url[,version] | tar_file(s)]')]
-                mocked_usage.assert_has_calls(calls)
-                self.assertTrue(gc.options.ignore_errors==False)
-                self.assertTrue(gc.options.no_deps==False)
-                self.assertTrue(gc.options.role_file==None)
-                self.assertTrue(gc.options.force==False)
+        self.run_parse_common(gc, "install")
+        self.assertTrue(gc.options.ignore_errors==False)
+        self.assertTrue(gc.options.no_deps==False)
+        self.assertTrue(gc.options.role_file==None)
+        self.assertTrue(gc.options.force==False)
 
         # testing action 'list'
         gc = GalaxyCLI(args=["list"])
-        with patch.object(ansible.cli.SortedOptParser, "set_usage") as mocked_usage:
-            with patch('sys.argv', ["-c"]):
-                galaxy_parser = gc.parse()
-
-                # tests
-                self.assertTrue(galaxy_parser)
-                self.assertTrue(isinstance(gc.parser, ansible.cli.SortedOptParser))
-                self.assertTrue(isinstance(gc.galaxy, ansible.galaxy.Galaxy))                
-                calls = [call('usage: %prog [delete|import|info|init|install|list|login|remove|search|setup] [--help] [options] ...'), call('usage: %prog list [role_name]')]
-                mocked_usage.assert_has_calls(calls)
-                self.assertTrue(gc.options.verbosity==0)
+        self.run_parse_common(gc, "list")
+        self.assertTrue(gc.options.verbosity==0)
 
         # testing action 'login'
         gc = GalaxyCLI(args=["login"])
-        with patch.object(ansible.cli.SortedOptParser, "set_usage") as mocked_usage:
-            with patch('sys.argv', ["-c"]):
-                galaxy_parser = gc.parse()
-
-                # tests
-                self.assertTrue(galaxy_parser)
-                self.assertTrue(isinstance(gc.parser, ansible.cli.SortedOptParser))
-                self.assertTrue(isinstance(gc.galaxy, ansible.galaxy.Galaxy))                
-                calls = [call('usage: %prog [delete|import|info|init|install|list|login|remove|search|setup] [--help] [options] ...'), call('usage: %prog login [options]')]
-                mocked_usage.assert_has_calls(calls)
-                self.assertTrue(gc.options.verbosity==0)
-                self.assertTrue(gc.options.token==None)
+        self.run_parse_common(gc, "login")
+        self.assertTrue(gc.options.verbosity==0)
+        self.assertTrue(gc.options.token==None)
 
         # testing action 'remove'
         gc = GalaxyCLI(args=["remove"])
-        with patch.object(ansible.cli.SortedOptParser, "set_usage") as mocked_usage:
-            with patch('sys.argv', ["-c"]):
-                galaxy_parser = gc.parse()
-
-                # tests
-                self.assertTrue(galaxy_parser)
-                self.assertTrue(isinstance(gc.parser, ansible.cli.SortedOptParser))
-                self.assertTrue(isinstance(gc.galaxy, ansible.galaxy.Galaxy))                
-                calls = [call('usage: %prog [delete|import|info|init|install|list|login|remove|search|setup] [--help] [options] ...'), call('usage: %prog remove role1 role2 ...')]
-                mocked_usage.assert_has_calls(calls)
-                self.assertTrue(gc.options.verbosity==0)
+        self.run_parse_common(gc, "remove")
+        self.assertTrue(gc.options.verbosity==0)
 
         # testing action 'search'
         gc = GalaxyCLI(args=["search"])
-        with patch.object(ansible.cli.SortedOptParser, "set_usage") as mocked_usage:
-            with patch('sys.argv', ["-c"]):
-                galaxy_parser = gc.parse()
-
-                # tests
-                self.assertTrue(galaxy_parser)
-                self.assertTrue(isinstance(gc.parser, ansible.cli.SortedOptParser))
-                self.assertTrue(isinstance(gc.galaxy, ansible.galaxy.Galaxy))                
-                calls = [call('usage: %prog [delete|import|info|init|install|list|login|remove|search|setup] [--help] [options] ...'), call('usage: %prog search [searchterm1 searchterm2] [--galaxy-tags galaxy_tag1,galaxy_tag2] [--platforms platform1,platform2] [--author username]')]
-                mocked_usage.assert_has_calls(calls)
-                self.assertTrue(gc.options.platforms==None)
-                self.assertTrue(gc.options.tags==None)
-                self.assertTrue(gc.options.author==None)
+        self.run_parse_common(gc, "search")
+        self.assertTrue(gc.options.platforms==None)
+        self.assertTrue(gc.options.tags==None)
+        self.assertTrue(gc.options.author==None)
 
         # testing action 'setup'
         gc = GalaxyCLI(args=["setup"])
-        with patch.object(ansible.cli.SortedOptParser, "set_usage") as mocked_usage:
-            with patch('sys.argv', ["-c"]):
-                galaxy_parser = gc.parse()
-
-                # tests
-                self.assertTrue(galaxy_parser)
-                self.assertTrue(isinstance(gc.parser, ansible.cli.SortedOptParser))
-                self.assertTrue(isinstance(gc.galaxy, ansible.galaxy.Galaxy))                
-                calls = [call('usage: %prog [delete|import|info|init|install|list|login|remove|search|setup] [--help] [options] ...'), call('usage: %prog setup [options] source github_user github_repo secret')]
-                mocked_usage.assert_has_calls(calls)
-                self.assertTrue(gc.options.verbosity==0)
-                self.assertTrue(gc.options.remove_id==None)
-                self.assertTrue(gc.options.setup_list==False)
->>>>>>> 50a64c65
+        self.run_parse_common(gc, "setup")
+        self.assertTrue(gc.options.verbosity==0)
+        self.assertTrue(gc.options.remove_id==None)
+        self.assertTrue(gc.options.setup_list==False)