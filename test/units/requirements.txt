--- conflicted
+++ resolved
@@ -3,25 +3,6 @@
 pywinrm
 pytz
 unittest2 ; python_version < '2.7'
-<<<<<<< HEAD
-importlib ; python_version < '2.7'
-netaddr
-ipaddress
-netapp-lib
-solidfire-sdk-python
-
-# requirements for F5 specific modules
-f5-sdk ; python_version >= '2.7'
-f5-icontrol-rest ; python_version >= '2.7'
-deepdiff
-
-# requirement for Fortinet specific modules
-pyFMG
-
-# requirement for aci_rest module
-xmljson
-
-# requirement for winrm connection plugin tests
 pexpect
 
 # requirement for the linode module
@@ -36,7 +17,4 @@
 openshift ; python_version >= '2.7'
 
 # requirement for active_directory inventory plugin
-ldap3
-=======
-pexpect
->>>>>>> d816a596
+ldap3