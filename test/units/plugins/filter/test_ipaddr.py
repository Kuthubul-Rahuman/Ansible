# This file is part of Ansible
#
# Ansible is free software: you can redistribute it and/or modify
# it under the terms of the GNU General Public License as published by
# the Free Software Foundation, either version 3 of the License, or
# (at your option) any later version.
#
# Ansible is distributed in the hope that it will be useful,
# but WITHOUT ANY WARRANTY; without even the implied warranty of
# MERCHANTABILITY or FITNESS FOR A PARTICULAR PURPOSE.  See the
# GNU General Public License for more details.
#
# You should have received a copy of the GNU General Public License
# along with Ansible.  If not, see <http://www.gnu.org/licenses/>.

# Make coding more python3-ish
from __future__ import (absolute_import, division, print_function)
__metaclass__ = type

import pytest

from ansible.compat.tests import unittest
<<<<<<< HEAD
from ansible.plugins.filter.ipaddr import (ipaddr, _netmask_query, ipsubnet, nthhost, next_nth_usable,
                                           previous_nth_usable, network_in_usable, network_in_network)
=======
from ansible.plugins.filter.ipaddr import (ipaddr, _netmask_query, nthhost, next_nth_usable,
                                           previous_nth_usable, network_in_usable, network_in_network, cidr_merge)
>>>>>>> 160bf825
netaddr = pytest.importorskip('netaddr')


class TestIpFilter(unittest.TestCase):
    def test_netmask(self):
        address = '1.1.1.1/24'
        self.assertEqual(ipaddr(address, 'netmask'), '255.255.255.0')
        address = '1.1.1.1/25'
        self.assertEqual(ipaddr(address, 'netmask'), '255.255.255.128')
        address = '1.12.1.34/32'
        self.assertEqual(ipaddr(address, 'netmask'), '255.255.255.255')

    def test_network(self):
        # Unfixable in current state
        # address = '1.12.1.34/32'
        # self.assertEqual(ipaddr(address, 'network'), '1.12.1.34')
        # address = '1.12.1.34/255.255.255.255'
        # self.assertEqual(ipaddr(address, 'network'), '1.12.1.34')
        # address = '1.12.1.34'
        # self.assertEqual(ipaddr(address, 'network'), '1.12.1.34')
        # address = '1.12.1.35/31'
        # self.assertEqual(ipaddr(address, 'network'), '1.12.1.34')
        address = '1.12.1.34/24'
        self.assertEqual(ipaddr(address, 'network'), '1.12.1.0')

    def test_broadcast(self):
        address = '1.12.1.34/24'
        self.assertEqual(ipaddr(address, 'broadcast'), '1.12.1.255')
        address = '1.12.1.34/16'
        self.assertEqual(ipaddr(address, 'broadcast'), '1.12.255.255')
        address = '1.12.1.34/27'
        self.assertEqual(ipaddr(address, 'broadcast'), '1.12.1.63')
        address = '1.12.1.34/32'
        self.assertEqual(ipaddr(address, 'broadcast'), None)
        address = '1.12.1.35/31'
        self.assertEqual(ipaddr(address, 'broadcast'), None)

    def test_first_usable(self):
        address = '1.12.1.0/24'
        self.assertEqual(ipaddr(address, 'first_usable'), '1.12.1.1')
        address = '1.12.1.36/24'
        self.assertEqual(ipaddr(address, 'first_usable'), '1.12.1.1')
        # address = '1.12.1.34'
        # self.assertFalse(ipaddr(address, 'first_usable'), 'Not a network address')
        address = '1.12.1.36/28'
        self.assertEqual(ipaddr(address, 'first_usable'), '1.12.1.33')
        address = '1.12.1.36/255.255.255.240'
        self.assertEqual(ipaddr(address, 'first_usable'), '1.12.1.33')
        address = '1.12.1.36/31'
        self.assertEqual(ipaddr(address, 'first_usable'), '1.12.1.36')
        address = '1.12.1.37/31'
        self.assertEqual(ipaddr(address, 'first_usable'), '1.12.1.36')
        address = '1.12.1.36/32'
        self.assertEqual(ipaddr(address, 'first_usable'), None)

    def test_last_usable(self):
        address = '1.12.1.0/24'
        self.assertEqual(ipaddr(address, 'last_usable'), '1.12.1.254')
        address = '1.12.1.36/24'
        self.assertEqual(ipaddr(address, 'last_usable'), '1.12.1.254')
        # address = '1.12.1.34'
        # self.assertFalse(ipaddr(address, 'last_usable'), 'Not a network address')
        address = '1.12.1.36/28'
        self.assertEqual(ipaddr(address, 'last_usable'), '1.12.1.46')
        address = '1.12.1.36/255.255.255.240'
        self.assertEqual(ipaddr(address, 'last_usable'), '1.12.1.46')
        address = '1.12.1.36/31'
        self.assertEqual(ipaddr(address, 'last_usable'), '1.12.1.37')
        address = '1.12.1.37/31'
        self.assertEqual(ipaddr(address, 'last_usable'), '1.12.1.37')
        address = '1.12.1.36/32'
        self.assertEqual(ipaddr(address, 'last_usable'), None)

    def test_wildcard(self):
        address = '1.12.1.0/24'
        self.assertEqual(ipaddr(address, 'wildcard'), '0.0.0.255')
        address = '1.12.1.0/25'
        self.assertEqual(ipaddr(address, 'wildcard'), '0.0.0.127')
        # address = '1.12.1.34'
        # self.assertFalse(ipaddr(address, 'last_usable'), 'Not a network address')
        address = '1.12.1.36/28'
        self.assertEqual(ipaddr(address, 'wildcard'), '0.0.0.15')
        address = '1.12.1.36/255.255.255.240'
        self.assertEqual(ipaddr(address, 'wildcard'), '0.0.0.15')
        address = '1.12.1.36/31'
        self.assertEqual(ipaddr(address, 'wildcard'), '0.0.0.1')
        address = '1.12.1.37/31'
        self.assertEqual(ipaddr(address, 'wildcard'), '0.0.0.1')
        address = '1.12.1.36/32'
        self.assertEqual(ipaddr(address, 'wildcard'), '0.0.0.0')
        address = '1.12.1.254/24'
        self.assertEqual(ipaddr(address, 'wildcard'), '0.0.0.255')

    def test_size_usable(self):
        address = '1.12.1.0/24'
        self.assertEqual(ipaddr(address, 'size_usable'), 254)
        address = '1.12.1.0/25'
        self.assertEqual(ipaddr(address, 'size_usable'), 126)
        # address = '1.12.1.34'
        # self.assertFalse(ipaddr(address, 'last_usable'), 'Not a network address')
        address = '1.12.1.36/28'
        self.assertEqual(ipaddr(address, 'size_usable'), 14)
        address = '1.12.1.36/255.255.255.240'
        self.assertEqual(ipaddr(address, 'size_usable'), 14)
        address = '1.12.1.36/31'
        self.assertEqual(ipaddr(address, 'size_usable'), 2)
        address = '1.12.1.37/31'
        self.assertEqual(ipaddr(address, 'size_usable'), 2)
        address = '1.12.1.36/32'
        self.assertEqual(ipaddr(address, 'size_usable'), 0)
        address = '1.12.1.254/24'
        self.assertEqual(ipaddr(address, 'size_usable'), 254)

    def test_range_usable(self):
        address = '1.12.1.0/24'
        self.assertEqual(ipaddr(address, 'range_usable'), '1.12.1.1-1.12.1.254')
        address = '1.12.1.0/25'
        self.assertEqual(ipaddr(address, 'range_usable'), '1.12.1.1-1.12.1.126')
        # address = '1.12.1.34'
        # self.assertFalse(ipaddr(address, 'last_usable'), 'Not a network address')
        address = '1.12.1.36/28'
        self.assertEqual(ipaddr(address, 'range_usable'), '1.12.1.33-1.12.1.46')
        address = '1.12.1.36/255.255.255.240'
        self.assertEqual(ipaddr(address, 'range_usable'), '1.12.1.33-1.12.1.46')
        address = '1.12.1.36/31'
        self.assertEqual(ipaddr(address, 'range_usable'), '1.12.1.36-1.12.1.37')
        address = '1.12.1.37/31'
        self.assertEqual(ipaddr(address, 'range_usable'), '1.12.1.36-1.12.1.37')
        address = '1.12.1.36/32'
        self.assertEqual(ipaddr(address, 'range_usable'), None)
        address = '1.12.1.254/24'
        self.assertEqual(ipaddr(address, 'range_usable'), '1.12.1.1-1.12.1.254')

    def test_address_prefix(self):
        address = '1.12.1.0/24'
        self.assertEqual(ipaddr(address, 'address/prefix'), None)
        address = '1.12.1.0/25'
        self.assertEqual(ipaddr(address, 'address/prefix'), None)
        # address = '1.12.1.34'
        # self.assertFalse(ipaddr(address, 'last_usable'), 'Not a network address')
        address = '1.12.1.36/28'
        self.assertEqual(ipaddr(address, 'address/prefix'), '1.12.1.36/28')
        address = '1.12.1.36/255.255.255.240'
        self.assertEqual(ipaddr(address, 'address/prefix'), '1.12.1.36/28')
        # address = '1.12.1.36/31'
        # self.assertEqual(ipaddr(address, 'address/prefix'), '1.12.1.36/31') - unfixable?
        # address = '1.12.1.37/31'
        # self.assertEqual(ipaddr(address, 'address/prefix'), '1.12.1.37/31') - unfixable?
        address = '1.12.1.36/32'
        self.assertEqual(ipaddr(address, 'address/prefix'), None)
        address = '1.12.1.254/24'
        self.assertEqual(ipaddr(address, 'address/prefix'), '1.12.1.254/24')

    def test_ip_prefix(self):
        address = '1.12.1.0/24'
        self.assertEqual(ipaddr(address, 'ip/prefix'), None)
        address = '1.12.1.0/25'
        self.assertEqual(ipaddr(address, 'ip/prefix'), None)
        # address = '1.12.1.34'
        # self.assertFalse(ipaddr(address, 'last_usable'), 'Not a network address')
        address = '1.12.1.36/28'
        self.assertEqual(ipaddr(address, 'ip/prefix'), '1.12.1.36/28')
        address = '1.12.1.36/255.255.255.240'
        self.assertEqual(ipaddr(address, 'ip/prefix'), '1.12.1.36/28')
        address = '1.12.1.36/31'
        self.assertEqual(ipaddr(address, 'ip/prefix'), '1.12.1.36/31')
        address = '1.12.1.37/31'
        self.assertEqual(ipaddr(address, 'ip/prefix'), '1.12.1.37/31')
        address = '1.12.1.36/32'
        self.assertEqual(ipaddr(address, 'ip/prefix'), None)
        address = '1.12.1.254/24'
        self.assertEqual(ipaddr(address, 'ip/prefix'), '1.12.1.254/24')

    def test_ip_netmask(self):
        address = '1.12.1.0/24'
        self.assertEqual(ipaddr(address, 'ip_netmask'), None)
        address = '1.12.1.0/25'
        self.assertEqual(ipaddr(address, 'ip_netmask'), None)
        address = '1.12.1.36/28'
        self.assertEqual(ipaddr(address, 'ip_netmask'), '1.12.1.36 255.255.255.240')
        address = '1.12.1.36/255.255.255.240'
        self.assertEqual(ipaddr(address, 'ip_netmask'), '1.12.1.36 255.255.255.240')
        address = '1.12.1.36/31'
        self.assertEqual(ipaddr(address, 'ip_netmask'), '1.12.1.36 255.255.255.254')
        address = '1.12.1.37/31'
        self.assertEqual(ipaddr(address, 'ip_netmask'), '1.12.1.37 255.255.255.254')
        address = '1.12.1.36/32'
        self.assertEqual(ipaddr(address, 'ip_netmask'), None)
        address = '1.12.1.254/24'
        self.assertEqual(ipaddr(address, 'ip_netmask'), '1.12.1.254 255.255.255.0')

    '''
    def test_ip_wildcard(self):
        address = '1.12.1.0/24'
        self.assertEqual(ipaddr(address, 'ip_wildcard'), None)
        address = '1.12.1.0/25'
        self.assertEqual(ipaddr(address, 'ip_wildcard'), None)
        #address = '1.12.1.34'
        #self.assertFalse(ipaddr(address, 'last_usable'), 'Not a network address')
        address = '1.12.1.36/28'
        self.assertEqual(ipaddr(address, 'ip_wildcard'), '1.12.1.36 0.0.0.15')
        address = '1.12.1.36/255.255.255.240'
        self.assertEqual(ipaddr(address, 'ip_wildcard'), '1.12.1.36 0.0.0.15')
        address = '1.12.1.36/31'
        self.assertEqual(ipaddr(address, 'ip_wildcard'), '1.12.1.36 0.0.0.1')
        address = '1.12.1.37/31'
        self.assertEqual(ipaddr(address, 'ip_wildcard'), '1.12.1.37 0.0.0.1')
        address = '1.12.1.36/32'
        self.assertEqual(ipaddr(address, 'ip_wildcard'), None)
        address = '1.12.1.254/24'
        self.assertEqual(ipaddr(address, 'ip_wildcard'), '1.12.1.254 0.0.0.255')
    '''
    def test_network_id(self):
        address = '1.12.1.0/24'
        self.assertEqual(ipaddr(address, 'network_id'), '1.12.1.0')
        address = '1.12.1.0/25'
        self.assertEqual(ipaddr(address, 'network_id'), '1.12.1.0')
        # address = '1.12.1.34'
        # self.assertFalse(ipaddr(address, 'last_usable'), 'Not a network address')
        address = '1.12.1.36/28'
        self.assertEqual(ipaddr(address, 'network_id'), '1.12.1.32')
        address = '1.12.1.36/255.255.255.240'
        self.assertEqual(ipaddr(address, 'network_id'), '1.12.1.32')
        address = '1.12.1.36/31'
        self.assertEqual(ipaddr(address, 'network_id'), '1.12.1.36')
        address = '1.12.1.37/31'
        self.assertEqual(ipaddr(address, 'network_id'), '1.12.1.36')
        address = '1.12.1.36/32'
        self.assertEqual(ipaddr(address, 'network_id'), '1.12.1.36')
        address = '1.12.1.254/24'
        self.assertEqual(ipaddr(address, 'network_id'), '1.12.1.0')

    def test_network_prefix(self):
        address = '1.12.1.0/24'
        self.assertEqual(ipaddr(address, 'network/prefix'), '1.12.1.0/24')
        address = '1.12.1.0/25'
        self.assertEqual(ipaddr(address, 'network/prefix'), '1.12.1.0/25')
        # address = '1.12.1.34'
        # self.assertFalse(ipaddr(address, 'last_usable'), 'Not a network address')
        address = '1.12.1.36/28'
        self.assertEqual(ipaddr(address, 'network/prefix'), '1.12.1.32/28')
        address = '1.12.1.36/255.255.255.240'
        self.assertEqual(ipaddr(address, 'network/prefix'), '1.12.1.32/28')
        address = '1.12.1.36/31'
        self.assertEqual(ipaddr(address, 'network/prefix'), '1.12.1.36/31')
        address = '1.12.1.37/31'
        self.assertEqual(ipaddr(address, 'network/prefix'), '1.12.1.36/31')
        address = '1.12.1.36/32'
        self.assertEqual(ipaddr(address, 'network/prefix'), '1.12.1.36/32')
        address = '1.12.1.254/24'
        self.assertEqual(ipaddr(address, 'network/prefix'), '1.12.1.0/24')

    def test_network_netmask(self):
        address = '1.12.1.0/24'
        self.assertEqual(ipaddr(address, 'network_netmask'), '1.12.1.0 255.255.255.0')
        address = '1.12.1.0/25'
        self.assertEqual(ipaddr(address, 'network_netmask'), '1.12.1.0 255.255.255.128')
        # address = '1.12.1.34'
        # self.assertFalse(ipaddr(address, 'last_usable'), 'Not a network address')
        address = '1.12.1.36/28'
        self.assertEqual(ipaddr(address, 'network_netmask'), '1.12.1.32 255.255.255.240')
        address = '1.12.1.36/255.255.255.240'
        self.assertEqual(ipaddr(address, 'network_netmask'), '1.12.1.32 255.255.255.240')
        address = '1.12.1.36/31'
        self.assertEqual(ipaddr(address, 'network_netmask'), '1.12.1.36 255.255.255.254')
        address = '1.12.1.37/31'
        self.assertEqual(ipaddr(address, 'network_netmask'), '1.12.1.36 255.255.255.254')
        address = '1.12.1.36/32'
        self.assertEqual(ipaddr(address, 'network_netmask'), '1.12.1.36 255.255.255.255')
        address = '1.12.1.254/24'
        self.assertEqual(ipaddr(address, 'network_netmask'), '1.12.1.0 255.255.255.0')

    def test_network_wildcard(self):
        address = '1.12.1.0/24'
        self.assertEqual(ipaddr(address, 'network_wildcard'), '1.12.1.0 0.0.0.255')
        address = '1.12.1.0/25'
        self.assertEqual(ipaddr(address, 'network_wildcard'), '1.12.1.0 0.0.0.127')
        # address = '1.12.1.34'
        # self.assertFalse(ipaddr(address, 'last_usable'), 'Not a network address')
        address = '1.12.1.36/28'
        self.assertEqual(ipaddr(address, 'network_wildcard'), '1.12.1.32 0.0.0.15')
        address = '1.12.1.36/255.255.255.240'
        self.assertEqual(ipaddr(address, 'network_wildcard'), '1.12.1.32 0.0.0.15')
        address = '1.12.1.36/31'
        self.assertEqual(ipaddr(address, 'network_wildcard'), '1.12.1.36 0.0.0.1')
        address = '1.12.1.37/31'
        self.assertEqual(ipaddr(address, 'network_wildcard'), '1.12.1.36 0.0.0.1')
        address = '1.12.1.36/32'
        self.assertEqual(ipaddr(address, 'network_wildcard'), '1.12.1.36 0.0.0.0')
        address = '1.12.1.254/24'
        self.assertEqual(ipaddr(address, 'network_wildcard'), '1.12.1.0 0.0.0.255')

    def test_next_usable(self):
        address = '1.12.1.0/24'
        self.assertEqual(ipaddr(address, 'next_usable'), '1.12.1.1')
        address = '1.12.1.36/24'
        self.assertEqual(ipaddr(address, 'next_usable'), '1.12.1.37')
        # address = '1.12.1.34'
        # self.assertFalse(ipaddr(address, 'last_usable'), 'Not a network address')
        address = '1.12.1.36/28'
        self.assertEqual(ipaddr(address, 'next_usable'), '1.12.1.37')
        address = '1.12.1.36/255.255.255.240'
        self.assertEqual(ipaddr(address, 'next_usable'), '1.12.1.37')
        address = '1.12.1.36/31'
        self.assertEqual(ipaddr(address, 'next_usable'), '1.12.1.37')
        address = '1.12.1.37/31'
        self.assertEqual(ipaddr(address, 'next_usable'), None)
        address = '1.12.1.36/32'
        self.assertEqual(ipaddr(address, 'next_usable'), None)
        address = '1.12.1.254/24'
        self.assertEqual(ipaddr(address, 'next_usable'), None)

    def test_previous_usable(self):
        address = '1.12.1.0/24'
        self.assertEqual(ipaddr(address, 'previous_usable'), None)
        address = '1.12.1.36/24'
        self.assertEqual(ipaddr(address, 'previous_usable'), '1.12.1.35')
        # address = '1.12.1.34'
        # self.assertFalse(ipaddr(address, 'last_usable'), 'Not a network address')
        address = '1.12.1.36/28'
        self.assertEqual(ipaddr(address, 'previous_usable'), '1.12.1.35')
        address = '1.12.1.36/255.255.255.240'
        self.assertEqual(ipaddr(address, 'previous_usable'), '1.12.1.35')
        address = '1.12.1.36/31'
        self.assertEqual(ipaddr(address, 'previous_usable'), None)
        address = '1.12.1.37/31'
        self.assertEqual(ipaddr(address, 'previous_usable'), '1.12.1.36')
        address = '1.12.1.36/32'
        self.assertEqual(ipaddr(address, 'previous_usable'), None)
        address = '1.12.1.254/24'
        self.assertEqual(ipaddr(address, 'previous_usable'), '1.12.1.253')

    def test_next_nth_usable(self):
        address = '1.12.1.0/24'
        self.assertEqual(next_nth_usable(address, 5), '1.12.1.5')
        address = '1.12.1.36/24'
        self.assertEqual(next_nth_usable(address, 10), '1.12.1.46')
        # address = '1.12.1.34'
        # self.assertFalse(ipaddr(address, 'last_usable'), 'Not a network address')
        address = '1.12.1.36/28'
        self.assertEqual(next_nth_usable(address, 4), '1.12.1.40')
        address = '1.12.1.36/255.255.255.240'
        self.assertEqual(next_nth_usable(address, 4), '1.12.1.40')
        address = '1.12.1.36/31'
        self.assertEqual(next_nth_usable(address, 1), '1.12.1.37')
        address = '1.12.1.37/31'
        self.assertEqual(next_nth_usable(address, 1), None)
        address = '1.12.1.36/32'
        self.assertEqual(next_nth_usable(address, 1), None)
        address = '1.12.1.254/24'
        self.assertEqual(next_nth_usable(address, 2), None)

    def test_previous_nth_usable(self):
        address = '1.12.1.0/24'
        self.assertEqual(previous_nth_usable(address, 5), None)
        address = '1.12.1.36/24'
        self.assertEqual(previous_nth_usable(address, 10), '1.12.1.26')
        # address = '1.12.1.34'
        # self.assertFalse(ipaddr(address, 'last_usable'), 'Not a network address')
        address = '1.12.1.36/28'
        self.assertEqual(previous_nth_usable(address, 2), '1.12.1.34')
        address = '1.12.1.36/255.255.255.240'
        self.assertEqual(previous_nth_usable(address, 2), '1.12.1.34')
        address = '1.12.1.36/31'
        self.assertEqual(previous_nth_usable(address, 1), None)
        address = '1.12.1.37/31'
        self.assertEqual(previous_nth_usable(address, 1), '1.12.1.36')
        address = '1.12.1.36/32'
        self.assertEqual(previous_nth_usable(address, 1), None)
        address = '1.12.1.254/24'
        self.assertEqual(previous_nth_usable(address, 2), '1.12.1.252')

    def test_network_in_usable(self):
        subnet = '1.12.1.0/24'
        address = '1.12.1.10'
        self.assertEqual(network_in_usable(subnet, address), True)
        subnet = '1.12.1.0/24'
        address = '1.12.0.10'
        self.assertEqual(network_in_usable(subnet, address), False)
        subnet = '1.12.1.32/28'
        address = '1.12.1.36'
        self.assertEqual(network_in_usable(subnet, address), True)
        subnet = '1.12.1.32/28'
        address = '1.12.1.36/31'
        self.assertEqual(network_in_usable(subnet, address), True)
        subnet = '1.12.1.32/28'
        address = '1.12.1.48/31'
        self.assertEqual(network_in_usable(subnet, address), False)
        subnet = '1.12.1.32/255.255.255.240'
        address = '1.12.1.31'
        self.assertEqual(network_in_usable(subnet, address), False)
        subnet = '1.12.1.36/31'
        address = '1.12.1.36'
        self.assertEqual(network_in_usable(subnet, address), True)
        subnet = '1.12.1.37/31'
        address = '1.12.1.35'
        self.assertEqual(network_in_usable(subnet, address), False)
        subnet = '1.12.1.36/32'
        address = '1.12.1.36'
        self.assertEqual(network_in_usable(subnet, address), True)
        subnet = '1.12.1.0/24'
        address = '1.12.2.0'
        self.assertEqual(network_in_usable(subnet, address), False)

    def test_network_in_network(self):
        subnet = '1.12.1.0/24'
        address = '1.12.1.0'
        self.assertEqual(network_in_network(subnet, address), True)
        subnet = '1.12.1.0/24'
        address = '1.12.0.10'
        self.assertEqual(network_in_network(subnet, address), False)
        subnet = '1.12.1.32/28'
        address = '1.12.1.32/28'
        self.assertEqual(network_in_network(subnet, address), True)
        subnet = '1.12.1.32/28'
        address = '1.12.1.47'
        self.assertEqual(network_in_network(subnet, address), True)
        subnet = '1.12.1.32/28'
        address = '1.12.1.48/31'
        self.assertEqual(network_in_network(subnet, address), False)
        subnet = '1.12.1.32/255.255.255.240'
        address = '1.12.1.31'
        self.assertEqual(network_in_network(subnet, address), False)
        subnet = '1.12.1.36/31'
        address = '1.12.1.36'
        self.assertEqual(network_in_network(subnet, address), True)
        subnet = '1.12.1.37/31'
        address = '1.12.1.35'
        self.assertEqual(network_in_network(subnet, address), False)
        subnet = '1.12.1.36/32'
        address = '1.12.1.36'
        self.assertEqual(network_in_network(subnet, address), True)
        subnet = '1.12.1.0/24'
        address = '1.12.2.0'
        self.assertEqual(network_in_network(subnet, address), False)

<<<<<<< HEAD
    def test_ipsubnet(self):
        address = '1.1.1.1/24'
        self.assertEqual(ipsubnet(address, '30'), '64')
        address = '1.1.1.1/25'
        self.assertEqual(ipsubnet(address, '24'), '0')
        address = '1.12.1.34/32'
        subnet = '1.12.1.34/24'
        self.assertEqual(ipsubnet(address, subnet), '35')
        address = '1.12.1.34/24'
        subnet = '1.12.1.34/32'
        self.assertEqual(ipsubnet(address, subnet), False)
        address = '192.168.144.5'
        subnet = '192.168.0.0/16'
        self.assertEqual(ipsubnet(address), '192.168.144.5/32')
        self.assertEqual(ipsubnet(subnet), '192.168.0.0/16')
        self.assertEqual(ipsubnet(subnet, '20'), '16')
        self.assertEqual(ipsubnet(subnet, '20', '0'), '192.168.0.0/20')
        self.assertEqual(ipsubnet(subnet, '20', '-1'), '192.168.240.0/20')
        self.assertEqual(ipsubnet(subnet, '20', '5'), '192.168.80.0/20')
        self.assertEqual(ipsubnet(subnet, '20', '-5'), '192.168.176.0/20')
        self.assertEqual(ipsubnet(address, '20'), '192.168.144.0/20')
        self.assertEqual(ipsubnet(address, '18', '0'), '192.168.128.0/18')
        self.assertEqual(ipsubnet(address, '18', '-1'), '192.168.144.4/31')
        self.assertEqual(ipsubnet(address, '18', '5'), '192.168.144.0/23')
        self.assertEqual(ipsubnet(address, '18', '-5'), '192.168.144.0/27')
=======
    def test_cidr_merge(self):
        self.assertEqual(cidr_merge([]), [])
        self.assertEqual(cidr_merge([], 'span'), None)
        subnets = ['1.12.1.0/24']
        self.assertEqual(cidr_merge(subnets), subnets)
        self.assertEqual(cidr_merge(subnets, 'span'), subnets[0])
        subnets = ['1.12.1.0/25', '1.12.1.128/25']
        self.assertEqual(cidr_merge(subnets), ['1.12.1.0/24'])
        self.assertEqual(cidr_merge(subnets, 'span'), '1.12.1.0/24')
        subnets = ['1.12.1.0/25', '1.12.1.128/25', '1.12.2.0/24']
        self.assertEqual(cidr_merge(subnets), ['1.12.1.0/24', '1.12.2.0/24'])
        self.assertEqual(cidr_merge(subnets, 'span'), '1.12.0.0/22')
        subnets = ['1.12.1.1', '1.12.1.255']
        self.assertEqual(cidr_merge(subnets), ['1.12.1.1/32', '1.12.1.255/32'])
        self.assertEqual(cidr_merge(subnets, 'span'), '1.12.1.0/24')
>>>>>>> 160bf825
<|MERGE_RESOLUTION|>--- conflicted
+++ resolved
@@ -20,13 +20,8 @@
 import pytest
 
 from ansible.compat.tests import unittest
-<<<<<<< HEAD
 from ansible.plugins.filter.ipaddr import (ipaddr, _netmask_query, ipsubnet, nthhost, next_nth_usable,
-                                           previous_nth_usable, network_in_usable, network_in_network)
-=======
-from ansible.plugins.filter.ipaddr import (ipaddr, _netmask_query, nthhost, next_nth_usable,
                                            previous_nth_usable, network_in_usable, network_in_network, cidr_merge)
->>>>>>> 160bf825
 netaddr = pytest.importorskip('netaddr')
 
 
@@ -463,7 +458,6 @@
         address = '1.12.2.0'
         self.assertEqual(network_in_network(subnet, address), False)
 
-<<<<<<< HEAD
     def test_ipsubnet(self):
         address = '1.1.1.1/24'
         self.assertEqual(ipsubnet(address, '30'), '64')
@@ -489,7 +483,7 @@
         self.assertEqual(ipsubnet(address, '18', '-1'), '192.168.144.4/31')
         self.assertEqual(ipsubnet(address, '18', '5'), '192.168.144.0/23')
         self.assertEqual(ipsubnet(address, '18', '-5'), '192.168.144.0/27')
-=======
+
     def test_cidr_merge(self):
         self.assertEqual(cidr_merge([]), [])
         self.assertEqual(cidr_merge([], 'span'), None)
@@ -504,5 +498,4 @@
         self.assertEqual(cidr_merge(subnets, 'span'), '1.12.0.0/22')
         subnets = ['1.12.1.1', '1.12.1.255']
         self.assertEqual(cidr_merge(subnets), ['1.12.1.1/32', '1.12.1.255/32'])
-        self.assertEqual(cidr_merge(subnets, 'span'), '1.12.1.0/24')
->>>>>>> 160bf825
+        self.assertEqual(cidr_merge(subnets, 'span'), '1.12.1.0/24')