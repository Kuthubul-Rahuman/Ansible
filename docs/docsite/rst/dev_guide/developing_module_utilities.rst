Appendix: Module Utilities
``````````````````````````

Ansible provides a number of module utilities that provide helper functions that you can use when developing your own modules. The `basic.py` module utility provides the main entry point for accessing the Ansible library, and all Ansible modules must, at minimum, import from basic.py::

  from ansible.module_utils.basic import *


The following is a list of module_utils files and a general description. The module utility source code lives in the `./lib/module_utils` directory under your main Ansible path - for more details on any specific module utility, please see the source code.

- a10.py - Utilities used by the a10_server module to manage A10 Networks devices.
<<<<<<< HEAD
- alicloud_ecs.py - Definitions and utilities for modules working with Alicloud ECS.
=======
- aireos.py - Definitions and helper functions for modules that manage Cisco WLC devices.
>>>>>>> 2ad56c07
- api.py - Adds shared support for generic API modules.
- aos.py - Module support utilities for managing Apstra AOS Server.
- aruba.py - Helper functions for modules working with Aruba networking devices.
- asa.py - Module support utilities for managing Cisco ASA network devices.
- azure_rm_common.py - Definitions and utilities for Microsoft Azure Resource Manager template deployments.
- basic.py - General definitions and helper utilities for Ansible modules.
- cloudstack.py  - Utilities for CloudStack modules.
- database.py - Miscellaneous helper functions for PostGRES and MySQL
- docker_common.py - Definitions and helper utilities for modules working with Docker.
- ec2.py - Definitions and utilities for modules working with Amazon EC2
- eos.py - Helper functions for modules working with EOS networking devices.
- f5.py - Helper functions for modules working with F5 networking devices.
- facts.py - Helper functions for modules that return facts.
- gce.py - Definitions and helper functions for modules that work with Google Compute Engine resources.
- ios.py - Definitions and helper functions for modules that manage Cisco IOS networking devices
- iosxr.py - Definitions and helper functions for modules that manage Cisco IOS-XR networking devices
- ismount.py - Contains single helper function that fixes os.path.ismount
- junos.py -  Definitions and helper functions for modules that manage Junos networking devices
- known_hosts.py - utilities for working with known_hosts file
- manageiq.py - Functions and utilities for modules that work with ManageIQ platform and its resources.
- mysql.py - Allows modules to connect to a MySQL instance
- netapp.py - Functions and utilities for modules that work with the NetApp storage platforms.
- netcfg.py - Configuration utility functions for use by networking modules
- netcmd.py - Defines commands and comparison operators for use in networking modules
- netscaler.py - Utilities specifically for the netscaler network modules.
- network.py - Functions for running commands on networking devices
- nxos.py - Contains definitions and helper functions specific to Cisco NXOS networking devices
- openstack.py - Utilities for modules that work with Openstack instances.
- openswitch.py - Definitions and helper functions for modules that manage OpenSwitch devices
- powershell.ps1 - Utilities for working with Microsoft Windows clients
- pure.py - Functions and utilities for modules that work with the Pure Storage storage platforms.
- pycompat24.py - Exception workaround for Python 2.4.
- rax.py -  Definitions and helper functions for modules that work with Rackspace resources.
- redhat.py - Functions for modules that manage Red Hat Network registration and subscriptions
- service.py - Contains utilities to enable modules to work with Linux services (placeholder, not in use).
- shell.py - Functions to allow modules to create shells and work with shell commands
- six/__init__.py - Bundled copy of the `Six Python library <https://pythonhosted.org/six/>`_ to aid in writing code compatible with both Python 2 and Python 3.
- splitter.py - String splitting and manipulation utilities for working with Jinja2 templates
- urls.py - Utilities for working with http and https requests
- vca.py - Contains utilities for modules that work with VMware vCloud Air
- vmware.py - Contains utilities for modules that work with VMware vSphere VMs
- vyos.py - Definitions and functions for working with VyOS networking<|MERGE_RESOLUTION|>--- conflicted
+++ resolved
@@ -9,11 +9,8 @@
 The following is a list of module_utils files and a general description. The module utility source code lives in the `./lib/module_utils` directory under your main Ansible path - for more details on any specific module utility, please see the source code.
 
 - a10.py - Utilities used by the a10_server module to manage A10 Networks devices.
-<<<<<<< HEAD
 - alicloud_ecs.py - Definitions and utilities for modules working with Alicloud ECS.
-=======
 - aireos.py - Definitions and helper functions for modules that manage Cisco WLC devices.
->>>>>>> 2ad56c07
 - api.py - Adds shared support for generic API modules.
 - aos.py - Module support utilities for managing Apstra AOS Server.
 - aruba.py - Helper functions for modules working with Aruba networking devices.
