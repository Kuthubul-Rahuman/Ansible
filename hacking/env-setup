--- conflicted
+++ resolved
@@ -3,15 +3,9 @@
 #    modifies environment for running Ansible from checkout
 
 # When run using source as directed, $0 gets set to bash, so we must use $BASH_SOURCE
-<<<<<<< HEAD
-if [[ $BASH_SOURCE ]] ; then
-    HACKING_DIR=$(dirname "$BASH_SOURCE")
-elif [[ $(basename "$0") == env-setup ]]; then
-=======
 if [ -n "$BASH_SOURCE" ] ; then
     HACKING_DIR=$(dirname "$BASH_SOURCE")
 elif [ $(basename "$0") = "env-setup" ]; then
->>>>>>> b6885703
     HACKING_DIR=$(dirname "$0")
 else
     HACKING_DIR=$PWD/hacking
@@ -62,18 +56,10 @@
     echo "PATH=$PATH"
     echo "PYTHONPATH=$PYTHONPATH"
     echo "MANPATH=$MANPATH"
-<<<<<<< HEAD
-    echo
-    echo Remember, you may wish to specify your host file with -i
-    echo
-    echo 'Done!'
-    echo
-=======
     echo ""
 
     echo "Remember, you may wish to specify your host file with -i"
     echo ""
     echo "Done!"
     echo ""
->>>>>>> b6885703
 fi
